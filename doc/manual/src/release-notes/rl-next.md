--- conflicted
+++ resolved
@@ -1,10 +1,4 @@
 # Release X.Y (202?-??-??)
-<<<<<<< HEAD
-
-* Nix can now be built with LTO by passing `--enable-lto` to `configure`.
-  LTO is currently only supported when building with GCC.
 
 * Add experimental *indexed store derivations* installable syntax, part of the
-  the `computed-derivations` experimental feature.
-=======
->>>>>>> ca4d5bee
+  the `computed-derivations` experimental feature.