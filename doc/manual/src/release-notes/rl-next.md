--- conflicted
+++ resolved
@@ -1,14 +1,5 @@
 # Release X.Y (202?-??-??)
 
-<<<<<<< HEAD
-* `<nix/fetchurl.nix>` now accepts an additional argument `impure` which
-  defaults to `false`.  If it is set to `true`, the `hash` and `sha256`
-  arguments will be ignored and the resulting derivation will have
-  `__impure` set to `true`, making it an impure derivation.
-* Error traces have been reworked to provide detailed explanations and more
-  accurate error locations. A short excerpt of the trace is now shown by
-  default when an error occurs.
-=======
 * The `repeat` and `enforce-determinism` options have been removed
   since they had been broken under many circumstances for a long time.
 
@@ -26,4 +17,7 @@
 
 * Instead of "antiquotation", the more common term [string interpolation](../language/string-interpolation.md) is now used consistently.
   Historical release notes were not changed.
->>>>>>> 9af16c5f
+
+* Error traces have been reworked to provide detailed explanations and more
+  accurate error locations. A short excerpt of the trace is now shown by
+  default when an error occurs.