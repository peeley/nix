#pragma once

#include "comparator.hh"
#include "error.hh"
#include "nlohmann/json_fwd.hpp"
#include "types.hh"

namespace nix {

/**
 * The list of available experimental features.
 *
 * If you update this, don’t forget to also change the map defining their
 * string representation in the corresponding `.cc` file.
 **/
enum struct ExperimentalFeature
{
    CaDerivations,
    ImpureDerivations,
    Flakes,
    NixCommand,
    RecursiveNix,
    NoUrlLiterals,
    FetchClosure,
<<<<<<< HEAD
    ComputedDerivations, // RFC 92
=======
    ReplFlake,
>>>>>>> ca4d5bee
};

/**
 * Just because writing `ExperimentalFeature::CaDerivations` is way too long
 */
using Xp = ExperimentalFeature;

const std::optional<ExperimentalFeature> parseExperimentalFeature(
        const std::string_view & name);
std::string_view showExperimentalFeature(const ExperimentalFeature);

std::ostream & operator<<(
        std::ostream & str,
        const ExperimentalFeature & feature);

/**
 * Parse a set of strings to the corresponding set of experimental features,
 * ignoring (but warning for) any unkwown feature.
 */
std::set<ExperimentalFeature> parseFeatures(const std::set<std::string> &);

class MissingExperimentalFeature : public Error
{
public:
    ExperimentalFeature missingFeature;

    MissingExperimentalFeature(ExperimentalFeature);
};

/**
 * Semi-magic conversion to and from json.
 * See the nlohmann/json readme for more details.
 */
void to_json(nlohmann::json &, const ExperimentalFeature &);
void from_json(const nlohmann::json &, ExperimentalFeature &);

}<|MERGE_RESOLUTION|>--- conflicted
+++ resolved
@@ -22,11 +22,8 @@
     RecursiveNix,
     NoUrlLiterals,
     FetchClosure,
-<<<<<<< HEAD
+    ReplFlake,
     ComputedDerivations, // RFC 92
-=======
-    ReplFlake,
->>>>>>> ca4d5bee
 };
 
 /**
