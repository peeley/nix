--- conflicted
+++ resolved
@@ -13,11 +13,8 @@
     { Xp::RecursiveNix, "recursive-nix" },
     { Xp::NoUrlLiterals, "no-url-literals" },
     { Xp::FetchClosure, "fetch-closure" },
-<<<<<<< HEAD
+    { Xp::ReplFlake, "repl-flake" },
     { Xp::ComputedDerivations, "computed-derivations" },
-=======
-    { Xp::ReplFlake, "repl-flake" },
->>>>>>> ca4d5bee
 };
 
 const std::optional<ExperimentalFeature> parseExperimentalFeature(const std::string_view & name)
