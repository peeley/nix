--- conflicted
+++ resolved
@@ -56,7 +56,6 @@
     }
 }
 
-<<<<<<< HEAD
 void getCodeLines(NixCode &nixCode)
 {
     if (nixCode.errPos.line <= 0) 
@@ -128,10 +127,7 @@
     }
 }
 
-
-=======
 // if nixCode contains lines of code, print them to the ostream, indicating the error column.
->>>>>>> 94c34757
 void printCodeLines(std::ostream &out, const string &prefix, const NixCode &nixCode)
 {
     // previous line of code.
@@ -257,7 +253,6 @@
 
     bool nl = false;  // intersperse newline between sections.
     if (einfo.nixCode.has_value()) {
-<<<<<<< HEAD
         switch (einfo.nixCode->errPos.origin) {
             case foFile: {
                 out << fmt("%1%in file: " ANSI_BLUE "%2% %3%" ANSI_NORMAL,
@@ -279,16 +274,6 @@
             }
             default:
                 throw Error("invalid FileOrigin in errPos");
-=======
-        if (einfo.nixCode->errPos.file != "") {
-            // filename, line, column.
-            out << std::endl << fmt("%1%in file: " ANSI_BLUE "%2% %3%" ANSI_NORMAL,
-                prefix,
-                einfo.nixCode->errPos.file,
-                showErrPos(einfo.nixCode->errPos));
-        } else {
-            out << std::endl << fmt("%1%from command line argument", prefix);
->>>>>>> 94c34757
         }
         nl = true;
     }
@@ -301,25 +286,17 @@
         nl = true;
     }
 
-<<<<<<< HEAD
-
     if (einfo.nixCode.has_value()) {
         NixCode nixcode = *einfo.nixCode;
         getCodeLines(nixcode);
       
         // lines of code.
         if (nixcode.errLineOfCode.has_value()) {
+            if (nl)
+                out << std::endl << prefix;
             printCodeLines(out, prefix, nixcode);
-            out << prefix << std::endl;
-        }
-=======
-    // lines of code.
-    if (einfo.nixCode.has_value() && einfo.nixCode->errLineOfCode.has_value()) {
-        if (nl)
-            out << std::endl << prefix;
-        printCodeLines(out, prefix, *einfo.nixCode);
-        nl = true;
->>>>>>> 94c34757
+            nl = true;
+        }
     }
 
     // hint
