#include "args.hh"
#include "hash.hh"

namespace nix {

void Args::addFlag(Flag && flag_)
{
    auto flag = std::make_shared<Flag>(std::move(flag_));
    if (flag->handler.arity != ArityAny)
        assert(flag->handler.arity == flag->labels.size());
    assert(flag->longName != "");
    longFlags[flag->longName] = flag;
    if (flag->shortName) shortFlags[flag->shortName] = flag;
}

void Args::parseCmdline(const Strings & _cmdline)
{
    Strings pendingArgs;
    bool dashDash = false;

    Strings cmdline(_cmdline);

    for (auto pos = cmdline.begin(); pos != cmdline.end(); ) {

        auto arg = *pos;

        /* Expand compound dash options (i.e., `-qlf' -> `-q -l -f',
           `-j3` -> `-j 3`). */
        if (!dashDash && arg.length() > 2 && arg[0] == '-' && arg[1] != '-' && isalpha(arg[1])) {
            *pos = (string) "-" + arg[1];
            auto next = pos; ++next;
            for (unsigned int j = 2; j < arg.length(); j++)
                if (isalpha(arg[j]))
                    cmdline.insert(next, (string) "-" + arg[j]);
                else {
                    cmdline.insert(next, string(arg, j));
                    break;
                }
            arg = *pos;
        }

        if (!dashDash && arg == "--") {
            dashDash = true;
            ++pos;
        }
        else if (!dashDash && std::string(arg, 0, 1) == "-") {
            if (!processFlag(pos, cmdline.end()))
                throw UsageError(format("unrecognised flag '%1%'") % arg);
        }
        else {
            pendingArgs.push_back(*pos++);
            if (processArgs(pendingArgs, false))
                pendingArgs.clear();
        }
    }

    processArgs(pendingArgs, true);
}

void Args::printHelp(const string & programName, std::ostream & out)
{
    std::cout << fmt(ANSI_BOLD "Usage:" ANSI_NORMAL " %s " ANSI_ITALIC "FLAGS..." ANSI_NORMAL, programName);
    for (auto & exp : expectedArgs) {
        std::cout << renderLabels({exp.label});
        // FIXME: handle arity > 1
        if (exp.arity == 0) std::cout << "...";
        if (exp.optional) std::cout << "?";
    }
    std::cout << "\n";

    auto s = description();
    if (s != "")
        std::cout << "\n" ANSI_BOLD "Summary:" ANSI_NORMAL " " << s << ".\n";

    if (longFlags.size()) {
        std::cout << "\n";
        std::cout << ANSI_BOLD "Flags:" ANSI_NORMAL "\n";
        printFlags(out);
    }
}

void Args::printFlags(std::ostream & out)
{
    Table2 table;
    for (auto & flag : longFlags) {
        if (hiddenCategories.count(flag.second->category)) continue;
        table.push_back(std::make_pair(
                (flag.second->shortName ? std::string("-") + flag.second->shortName + ", " : "    ")
                + "--" + flag.first + renderLabels(flag.second->labels),
                flag.second->description));
    }
    printTable(out, table);
}

bool Args::processFlag(Strings::iterator & pos, Strings::iterator end)
{
    assert(pos != end);

    auto process = [&](const std::string & name, const Flag & flag) -> bool {
        ++pos;
        std::vector<std::string> args;
        for (size_t n = 0 ; n < flag.handler.arity; ++n) {
            if (pos == end) {
                if (flag.handler.arity == ArityAny) break;
                throw UsageError("flag '%s' requires %d argument(s)", name, flag.handler.arity);
            }
            args.push_back(*pos++);
        }
        flag.handler.fun(std::move(args));
        return true;
    };

    if (string(*pos, 0, 2) == "--") {
        auto i = longFlags.find(string(*pos, 2));
        if (i == longFlags.end()) return false;
        return process("--" + i->first, *i->second);
    }

    if (string(*pos, 0, 1) == "-" && pos->size() == 2) {
        auto c = (*pos)[1];
        auto i = shortFlags.find(c);
        if (i == shortFlags.end()) return false;
        return process(std::string("-") + c, *i->second);
    }

    return false;
}

bool Args::processArgs(const Strings & args, bool finish)
{
    if (expectedArgs.empty()) {
        if (!args.empty())
            throw UsageError(format("unexpected argument '%1%'") % args.front());
        return true;
    }

    auto & exp = expectedArgs.front();

    bool res = false;

    if ((exp.arity == 0 && finish) ||
        (exp.arity > 0 && args.size() == exp.arity))
    {
        std::vector<std::string> ss;
        for (auto & s : args) ss.push_back(s);
        exp.handler(std::move(ss));
        expectedArgs.pop_front();
        res = true;
    }

    if (finish && !expectedArgs.empty() && !expectedArgs.front().optional)
        throw UsageError("more arguments are required");

    return res;
}

Args::Flag Args::Flag::mkHashTypeFlag(std::string && longName, HashType * ht)
{
<<<<<<< HEAD
    arity(1);
    label("type");
    description("hash algorithm ('md5', 'sha1', 'sha256', or 'sha512')");
    handler([ht](std::string s) {
        *ht = parseHashType(s);
        if (*ht == HashType::Unknown)
            throw UsageError("unknown hash type '%1%'", s);
    });
    return *this;
=======
    return Flag {
        .longName = std::move(longName),
        .description = "hash algorithm ('md5', 'sha1', 'sha256', or 'sha512')",
        .labels = {"hash-algo"},
        .handler = {[ht](std::string s) {
            *ht = parseHashType(s);
            if (*ht == htUnknown)
                throw UsageError("unknown hash type '%1%'", s);
        }}
    };
>>>>>>> f60ce4fa
}

Strings argvToStrings(int argc, char * * argv)
{
    Strings args;
    argc--; argv++;
    while (argc--) args.push_back(*argv++);
    return args;
}

std::string renderLabels(const Strings & labels)
{
    std::string res;
    for (auto label : labels) {
        for (auto & c : label) c = std::toupper(c);
        res += " " ANSI_ITALIC + label + ANSI_NORMAL;
    }
    return res;
}

void printTable(std::ostream & out, const Table2 & table)
{
    size_t max = 0;
    for (auto & row : table)
        max = std::max(max, filterANSIEscapes(row.first, true).size());
    for (auto & row : table) {
        out << "  " << row.first
            << std::string(max - filterANSIEscapes(row.first, true).size() + 2, ' ')
            << row.second << "\n";
    }
}

void Command::printHelp(const string & programName, std::ostream & out)
{
    Args::printHelp(programName, out);

    auto exs = examples();
    if (!exs.empty()) {
        out << "\n" ANSI_BOLD "Examples:" ANSI_NORMAL "\n";
        for (auto & ex : exs)
            out << "\n"
                << "  " << ex.description << "\n" // FIXME: wrap
                << "  $ " << ex.command << "\n";
    }
}

MultiCommand::MultiCommand(const Commands & commands)
    : commands(commands)
{
    expectedArgs.push_back(ExpectedArg{"command", 1, true, [=](std::vector<std::string> ss) {
        assert(!command);
        auto i = commands.find(ss[0]);
        if (i == commands.end())
            throw UsageError("'%s' is not a recognised command", ss[0]);
        command = {ss[0], i->second()};
    }});

    categories[Command::catDefault] = "Available commands";
}

void MultiCommand::printHelp(const string & programName, std::ostream & out)
{
    if (command) {
        command->second->printHelp(programName + " " + command->first, out);
        return;
    }

    out << fmt(ANSI_BOLD "Usage:" ANSI_NORMAL " %s " ANSI_ITALIC "COMMAND FLAGS... ARGS..." ANSI_NORMAL "\n", programName);

    out << "\n" ANSI_BOLD "Common flags:" ANSI_NORMAL "\n";
    printFlags(out);

    std::map<Command::Category, std::map<std::string, ref<Command>>> commandsByCategory;

    for (auto & [name, commandFun] : commands) {
        auto command = commandFun();
        commandsByCategory[command->category()].insert_or_assign(name, command);
    }

    for (auto & [category, commands] : commandsByCategory) {
        out << fmt("\n" ANSI_BOLD "%s:" ANSI_NORMAL "\n", categories[category]);

        Table2 table;
        for (auto & [name, command] : commands) {
            auto descr = command->description();
            if (!descr.empty())
                table.push_back(std::make_pair(name, descr));
        }
        printTable(out, table);
    }
}

bool MultiCommand::processFlag(Strings::iterator & pos, Strings::iterator end)
{
    if (Args::processFlag(pos, end)) return true;
    if (command && command->second->processFlag(pos, end)) return true;
    return false;
}

bool MultiCommand::processArgs(const Strings & args, bool finish)
{
    if (command)
        return command->second->processArgs(args, finish);
    else
        return Args::processArgs(args, finish);
}

}<|MERGE_RESOLUTION|>--- conflicted
+++ resolved
@@ -156,28 +156,16 @@
 
 Args::Flag Args::Flag::mkHashTypeFlag(std::string && longName, HashType * ht)
 {
-<<<<<<< HEAD
-    arity(1);
-    label("type");
-    description("hash algorithm ('md5', 'sha1', 'sha256', or 'sha512')");
-    handler([ht](std::string s) {
-        *ht = parseHashType(s);
-        if (*ht == HashType::Unknown)
-            throw UsageError("unknown hash type '%1%'", s);
-    });
-    return *this;
-=======
     return Flag {
         .longName = std::move(longName),
         .description = "hash algorithm ('md5', 'sha1', 'sha256', or 'sha512')",
         .labels = {"hash-algo"},
         .handler = {[ht](std::string s) {
             *ht = parseHashType(s);
-            if (*ht == htUnknown)
+            if (*ht == HashType::Unknown)
                 throw UsageError("unknown hash type '%1%'", s);
         }}
     };
->>>>>>> f60ce4fa
 }
 
 Strings argvToStrings(int argc, char * * argv)
