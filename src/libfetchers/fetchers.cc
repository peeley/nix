#include "fetchers.hh"
#include "store-api.hh"

#include <nlohmann/json.hpp>

namespace nix::fetchers {

std::unique_ptr<std::vector<std::shared_ptr<InputScheme>>> inputSchemes = nullptr;

void registerInputScheme(std::shared_ptr<InputScheme> && inputScheme)
{
    if (!inputSchemes) inputSchemes = std::make_unique<std::vector<std::shared_ptr<InputScheme>>>();
    inputSchemes->push_back(std::move(inputScheme));
}

Input Input::fromURL(const std::string & url)
{
    return fromURL(parseURL(url));
}

static void fixupInput(Input & input)
{
    // Check common attributes.
    input.getType();
    input.getRef();
    if (input.getRev())
        input.immutable = true;
    input.getRevCount();
    input.getLastModified();
    if (input.getNarHash())
        input.immutable = true;
}

Input Input::fromURL(const ParsedURL & url)
{
    for (auto & inputScheme : *inputSchemes) {
        auto res = inputScheme->inputFromURL(url);
        if (res) {
            res->scheme = inputScheme;
            fixupInput(*res);
            return std::move(*res);
        }
    }

    throw Error("input '%s' is unsupported", url.url);
}

Input Input::fromAttrs(Attrs && attrs)
{
    for (auto & inputScheme : *inputSchemes) {
        auto res = inputScheme->inputFromAttrs(attrs);
        if (res) {
            res->scheme = inputScheme;
            fixupInput(*res);
            return std::move(*res);
        }
    }

    Input input;
    input.attrs = attrs;
    fixupInput(input);
    return input;
}

ParsedURL Input::toURL() const
{
    if (!scheme)
        throw Error("cannot show unsupported input '%s'", attrsToJSON(attrs));
    return scheme->toURL(*this);
}

std::string Input::toURLString(const std::map<std::string, std::string> & extraQuery) const
{
    auto url = toURL();
    for (auto & attr : extraQuery)
        url.query.insert(attr);
    return url.to_string();
}

std::string Input::to_string() const
{
    return toURL().to_string();
}

Attrs Input::toAttrs() const
{
    return attrs;
}

bool Input::hasAllInfo() const
{
    return getNarHash() && scheme && scheme->hasAllInfo(*this);
}

bool Input::operator ==(const Input & other) const
{
    return attrs == other.attrs;
}

bool Input::contains(const Input & other) const
{
    if (*this == other) return true;
    auto other2(other);
    other2.attrs.erase("ref");
    other2.attrs.erase("rev");
    if (*this == other2) return true;
    return false;
}

std::pair<Tree, Input> Input::fetch(ref<Store> store) const
{
    if (!scheme)
        throw Error("cannot fetch unsupported input '%s'", attrsToJSON(toAttrs()));

    /* The tree may already be in the Nix store, or it could be
       substituted (which is often faster than fetching from the
       original source). So check that. */
    if (hasAllInfo()) {
        try {
            auto storePath = computeStorePath(*store);

            store->ensurePath(storePath);

            debug("using substituted/cached input '%s' in '%s'",
                to_string(), store->printStorePath(storePath));

            auto actualPath = store->toRealPath(storePath);

            return {fetchers::Tree(std::move(actualPath), std::move(storePath)), *this};
        } catch (Error & e) {
            debug("substitution of input '%s' failed: %s", to_string(), e.what());
        }
    }

    auto [tree, input] = [&]() -> std::pair<Tree, Input> {
        try {
            return scheme->fetch(store, *this);
        } catch (Error & e) {
            e.addTrace({}, "while fetching the input '%s'", to_string());
            throw;
        }
    }();

    if (tree.actualPath == "")
        tree.actualPath = store->toRealPath(tree.storePath);

    auto narHash = store->queryPathInfo(tree.storePath)->narHash;
    input.attrs.insert_or_assign("narHash", narHash.to_string(SRI, true));

    if (auto prevNarHash = getNarHash()) {
        if (narHash != *prevNarHash)
            throw Error((unsigned int) 102, "NAR hash mismatch in input '%s' (%s), expected '%s', got '%s'",
                to_string(), tree.actualPath, prevNarHash->to_string(SRI, true), narHash.to_string(SRI, true));
    }

    if (auto prevLastModified = getLastModified()) {
        if (input.getLastModified() != prevLastModified)
            throw Error("'lastModified' attribute mismatch in input '%s', expected %d",
                input.to_string(), *prevLastModified);
    }

    if (auto prevRevCount = getRevCount()) {
        if (input.getRevCount() != prevRevCount)
            throw Error("'revCount' attribute mismatch in input '%s', expected %d",
                input.to_string(), *prevRevCount);
    }

    input.immutable = true;

    assert(input.hasAllInfo());

    return {std::move(tree), input};
}

Input Input::applyOverrides(
    std::optional<std::string> ref,
    std::optional<Hash> rev) const
{
    if (!scheme) return *this;
    return scheme->applyOverrides(*this, ref, rev);
}

void Input::clone(const Path & destDir) const
{
    assert(scheme);
    scheme->clone(*this, destDir);
}

std::optional<Path> Input::getSourcePath() const
{
    assert(scheme);
    return scheme->getSourcePath(*this);
}

void Input::markChangedFile(
    std::string_view file,
    std::optional<std::string> commitMsg) const
{
    assert(scheme);
    return scheme->markChangedFile(*this, file, commitMsg);
}

std::string Input::getName() const
{
    return maybeGetStrAttr(attrs, "name").value_or("source");
}

StorePath Input::computeStorePath(Store & store) const
{
    auto narHash = getNarHash();
    if (!narHash)
        throw Error("cannot compute store path for mutable input '%s'", to_string());
<<<<<<< HEAD
    return store.makeFixedOutputPath("source", FixedOutputInfo {
        {
            .method = FileIngestionMethod::Recursive,
            .hash = *narHash,
        },
        {},
    });
=======
    return store.makeFixedOutputPath(FileIngestionMethod::Recursive, *narHash, getName());
>>>>>>> 6a8d6246
}

std::string Input::getType() const
{
    return getStrAttr(attrs, "type");
}

std::optional<Hash> Input::getNarHash() const
{
    if (auto s = maybeGetStrAttr(attrs, "narHash")) {
        auto hash = s->empty() ? Hash(htSHA256) : Hash::parseSRI(*s);
        if (hash.type != htSHA256)
            throw UsageError("narHash must use SHA-256");
        return hash;
    }
    return {};
}

std::optional<std::string> Input::getRef() const
{
    if (auto s = maybeGetStrAttr(attrs, "ref"))
        return *s;
    return {};
}

std::optional<Hash> Input::getRev() const
{
    if (auto s = maybeGetStrAttr(attrs, "rev"))
        return Hash::parseAny(*s, htSHA1);
    return {};
}

std::optional<uint64_t> Input::getRevCount() const
{
    if (auto n = maybeGetIntAttr(attrs, "revCount"))
        return *n;
    return {};
}

std::optional<time_t> Input::getLastModified() const
{
    if (auto n = maybeGetIntAttr(attrs, "lastModified"))
        return *n;
    return {};
}

ParsedURL InputScheme::toURL(const Input & input)
{
    throw Error("don't know how to convert input '%s' to a URL", attrsToJSON(input.attrs));
}

Input InputScheme::applyOverrides(
    const Input & input,
    std::optional<std::string> ref,
    std::optional<Hash> rev)
{
    if (ref)
        throw Error("don't know how to set branch/tag name of input '%s' to '%s'", input.to_string(), *ref);
    if (rev)
        throw Error("don't know how to set revision of input '%s' to '%s'", input.to_string(), rev->gitRev());
    return input;
}

std::optional<Path> InputScheme::getSourcePath(const Input & input)
{
    return {};
}

void InputScheme::markChangedFile(const Input & input, std::string_view file, std::optional<std::string> commitMsg)
{
    assert(false);
}

void InputScheme::clone(const Input & input, const Path & destDir)
{
    throw Error("do not know how to clone input '%s'", input.to_string());
}

}<|MERGE_RESOLUTION|>--- conflicted
+++ resolved
@@ -210,17 +210,13 @@
     auto narHash = getNarHash();
     if (!narHash)
         throw Error("cannot compute store path for mutable input '%s'", to_string());
-<<<<<<< HEAD
-    return store.makeFixedOutputPath("source", FixedOutputInfo {
+    return store.makeFixedOutputPath(getName(), FixedOutputInfo {
         {
             .method = FileIngestionMethod::Recursive,
             .hash = *narHash,
         },
         {},
     });
-=======
-    return store.makeFixedOutputPath(FileIngestionMethod::Recursive, *narHash, getName());
->>>>>>> 6a8d6246
 }
 
 std::string Input::getType() const
