#include "nixexpr.hh"
#include "derivations.hh"
#include "eval.hh"
#include "symbol-table.hh"
#include "util.hh"

#include <cstdlib>

namespace nix {

/* Launch the nix debugger */

std::function<void(const Error * error, const Env & env, const Expr & expr)> debuggerHook;

/* Displaying abstract syntax trees. */

static void showString(std::ostream & str, std::string_view s)
{
    str << '"';
    for (auto c : s)
        if (c == '"' || c == '\\' || c == '$') str << "\\" << c;
        else if (c == '\n') str << "\\n";
        else if (c == '\r') str << "\\r";
        else if (c == '\t') str << "\\t";
        else str << c;
    str << '"';
}

std::ostream & operator <<(std::ostream & str, const SymbolStr & symbol)
{
    std::string_view s = symbol;

    if (s.empty())
        str << "\"\"";
    else if (s == "if") // FIXME: handle other keywords
        str << '"' << s << '"';
    else {
        char c = s[0];
        if (!((c >= 'a' && c <= 'z') || (c >= 'A' && c <= 'Z') || c == '_')) {
            showString(str, s);
            return str;
        }
        for (auto c : s)
            if (!((c >= 'a' && c <= 'z') ||
                  (c >= 'A' && c <= 'Z') ||
                  (c >= '0' && c <= '9') ||
                  c == '_' || c == '\'' || c == '-')) {
                showString(str, s);
                return str;
            }
        str << s;
    }
    return str;
}

void Expr::show(const SymbolTable & symbols, std::ostream & str) const
{
    abort();
}

void ExprInt::show(const SymbolTable & symbols, std::ostream & str) const
{
    str << n;
}

void ExprFloat::show(const SymbolTable & symbols, std::ostream & str) const
{
    str << nf;
}

void ExprString::show(const SymbolTable & symbols, std::ostream & str) const
{
    showString(str, s);
}

void ExprPath::show(const SymbolTable & symbols, std::ostream & str) const
{
    str << s;
}

void ExprVar::show(const SymbolTable & symbols, std::ostream & str) const
{
    str << symbols[name];
}

void ExprSelect::show(const SymbolTable & symbols, std::ostream & str) const
{
    str << "(";
    e->show(symbols, str);
    str << ")." << showAttrPath(symbols, attrPath);
    if (def) {
        str << " or (";
        def->show(symbols, str);
        str << ")";
    }
}

void ExprOpHasAttr::show(const SymbolTable & symbols, std::ostream & str) const
{
    str << "((";
    e->show(symbols, str);
    str << ") ? " << showAttrPath(symbols, attrPath) << ")";
}

void ExprAttrs::show(const SymbolTable & symbols, std::ostream & str) const
{
    if (recursive) str << "rec ";
    str << "{ ";
    typedef const decltype(attrs)::value_type * Attr;
    std::vector<Attr> sorted;
    for (auto & i : attrs) sorted.push_back(&i);
    std::sort(sorted.begin(), sorted.end(), [&](Attr a, Attr b) {
        std::string_view sa = symbols[a->first], sb = symbols[b->first];
        return sa < sb;
    });
    for (auto & i : sorted) {
        if (i->second.inherited)
            str << "inherit " << symbols[i->first] << " " << "; ";
        else {
            str << symbols[i->first] << " = ";
            i->second.e->show(symbols, str);
            str << "; ";
        }
    }
    for (auto & i : dynamicAttrs) {
        str << "\"${";
        i.nameExpr->show(symbols, str);
        str << "}\" = ";
        i.valueExpr->show(symbols, str);
        str << "; ";
    }
    str << "}";
}

void ExprList::show(const SymbolTable & symbols, std::ostream & str) const
{
    str << "[ ";
    for (auto & i : elems) {
        str << "(";
        i->show(symbols, str);
        str << ") ";
    }
    str << "]";
}

void ExprLambda::show(const SymbolTable & symbols, std::ostream & str) const
{
    str << "(";
    if (hasFormals()) {
        str << "{ ";
        bool first = true;
        for (auto & i : formals->formals) {
            if (first) first = false; else str << ", ";
            str << symbols[i.name];
            if (i.def) {
                str << " ? ";
                i.def->show(symbols, str);
            }
        }
        if (formals->ellipsis) {
            if (!first) str << ", ";
            str << "...";
        }
        str << " }";
        if (arg) str << " @ ";
    }
    if (arg) str << symbols[arg];
    str << ": ";
    body->show(symbols, str);
    str << ")";
}

void ExprCall::show(const SymbolTable & symbols, std::ostream & str) const
{
    str << '(';
    fun->show(symbols, str);
    for (auto e : args) {
        str <<  ' ';
        e->show(symbols, str);
    }
    str << ')';
}

void ExprLet::show(const SymbolTable & symbols, std::ostream & str) const
{
    str << "(let ";
    for (auto & i : attrs->attrs)
        if (i.second.inherited) {
            str << "inherit " << symbols[i.first] << "; ";
        }
        else {
            str << symbols[i.first] << " = ";
            i.second.e->show(symbols, str);
            str << "; ";
        }
    str << "in ";
    body->show(symbols, str);
    str << ")";
}

void ExprWith::show(const SymbolTable & symbols, std::ostream & str) const
{
    str << "(with ";
    attrs->show(symbols, str);
    str << "; ";
    body->show(symbols, str);
    str << ")";
}

void ExprIf::show(const SymbolTable & symbols, std::ostream & str) const
{
    str << "(if ";
    cond->show(symbols, str);
    str << " then ";
    then->show(symbols, str);
    str << " else ";
    else_->show(symbols, str);
    str << ")";
}

void ExprAssert::show(const SymbolTable & symbols, std::ostream & str) const
{
    str << "assert ";
    cond->show(symbols, str);
    str << "; ";
    body->show(symbols, str);
}

void ExprOpNot::show(const SymbolTable & symbols, std::ostream & str) const
{
    str << "(! ";
    e->show(symbols, str);
    str << ")";
}

void ExprConcatStrings::show(const SymbolTable & symbols, std::ostream & str) const
{
    bool first = true;
    str << "(";
    for (auto & i : *es) {
        if (first) first = false; else str << " + ";
        i.second->show(symbols, str);
    }
    str << ")";
}

void ExprPos::show(const SymbolTable & symbols, std::ostream & str) const
{
    str << "__curPos";
}


std::ostream & operator << (std::ostream & str, const Pos & pos)
{
    if (!pos)
        str << "undefined position";
    else
    {
        auto f = format(ANSI_BOLD "%1%" ANSI_NORMAL ":%2%:%3%");
        switch (pos.origin) {
            case foFile:
                f % (const std::string &) pos.file;
                break;
            case foStdin:
            case foString:
                f % "(string)";
                break;
            default:
                throw Error("unhandled Pos origin!");
        }
        str << (f % pos.line % pos.column).str();
    }

    return str;
}


std::string showAttrPath(const SymbolTable & symbols, const AttrPath & attrPath)
{
    std::ostringstream out;
    bool first = true;
    for (auto & i : attrPath) {
        if (!first) out << '.'; else first = false;
        if (i.symbol)
            out << symbols[i.symbol];
        else {
            out << "\"${";
            i.expr->show(symbols, out);
            out << "}\"";
        }
    }
    return out.str();
}



/* Computing levels/displacements for variables. */

<<<<<<< HEAD
void Expr::bindVars(const std::shared_ptr<const StaticEnv> &env)
=======
void Expr::bindVars(const EvalState & es, const StaticEnv & env)
>>>>>>> 4bb111c8
{
    abort();
}

<<<<<<< HEAD
void ExprInt::bindVars(const std::shared_ptr<const StaticEnv> &env)
=======
void ExprInt::bindVars(const EvalState & es, const StaticEnv & env)
>>>>>>> 4bb111c8
{
    if (debuggerHook)
        staticenv = env;
}

<<<<<<< HEAD
void ExprFloat::bindVars(const std::shared_ptr<const StaticEnv> &env)
=======
void ExprFloat::bindVars(const EvalState & es, const StaticEnv & env)
>>>>>>> 4bb111c8
{
    if (debuggerHook)
        staticenv = env;
}

<<<<<<< HEAD
void ExprString::bindVars(const std::shared_ptr<const StaticEnv> &env)
=======
void ExprString::bindVars(const EvalState & es, const StaticEnv & env)
>>>>>>> 4bb111c8
{
    if (debuggerHook)
        staticenv = env;
}

<<<<<<< HEAD
void ExprPath::bindVars(const std::shared_ptr<const StaticEnv> &env)
=======
void ExprPath::bindVars(const EvalState & es, const StaticEnv & env)
>>>>>>> 4bb111c8
{
    if (debuggerHook)
        staticenv = env;
}

<<<<<<< HEAD
void ExprVar::bindVars(const std::shared_ptr<const StaticEnv> &env)
=======
void ExprVar::bindVars(const EvalState & es, const StaticEnv & env)
>>>>>>> 4bb111c8
{
    if (debuggerHook)
        staticenv = env;

    /* Check whether the variable appears in the environment.  If so,
       set its level and displacement. */
    const StaticEnv * curEnv;
    Level level;
    int withLevel = -1;
    for (curEnv = env.get(), level = 0; curEnv; curEnv = curEnv->up, level++) {
        if (curEnv->isWith) {
            if (withLevel == -1) withLevel = level;
        } else {
            auto i = curEnv->find(name);
            if (i != curEnv->vars.end()) {
                fromWith = false;
                this->level = level;
                displ = i->second;
                return;
            }
        }
    }

    /* Otherwise, the variable must be obtained from the nearest
       enclosing `with'.  If there is no `with', then we can issue an
       "undefined variable" error now. */
    if (withLevel == -1) 
    {
        throw UndefinedVarError({
            .msg = hintfmt("undefined variable '%1%'", es.symbols[name]),
            .errPos = es.positions[pos]
        });
    }
    fromWith = true;
    this->level = withLevel;
}

<<<<<<< HEAD
void ExprSelect::bindVars(const std::shared_ptr<const StaticEnv> &env)
{
    if (debuggerHook)
        staticenv = env;

    e->bindVars(env);
    if (def) def->bindVars(env);
=======
void ExprSelect::bindVars(const EvalState & es, const StaticEnv & env)
{
    e->bindVars(es, env);
    if (def) def->bindVars(es, env);
>>>>>>> 4bb111c8
    for (auto & i : attrPath)
        if (!i.symbol)
            i.expr->bindVars(es, env);
}

<<<<<<< HEAD
void ExprOpHasAttr::bindVars(const std::shared_ptr<const StaticEnv> &env)
{
    if (debuggerHook)
        staticenv = env;

    e->bindVars(env);
=======
void ExprOpHasAttr::bindVars(const EvalState & es, const StaticEnv & env)
{
    e->bindVars(es, env);
>>>>>>> 4bb111c8
    for (auto & i : attrPath)
        if (!i.symbol)
            i.expr->bindVars(es, env);
}

<<<<<<< HEAD
void ExprAttrs::bindVars(const std::shared_ptr<const StaticEnv> &env)
=======
void ExprAttrs::bindVars(const EvalState & es, const StaticEnv & env)
>>>>>>> 4bb111c8
{
    if (debuggerHook)
        staticenv = env;

    if (recursive) {
        auto newEnv = std::shared_ptr<StaticEnv>(new StaticEnv(false, env.get(), recursive ? attrs.size() : 0));  

        Displacement displ = 0;
        for (auto & i : attrs)
            newEnv->vars.emplace_back(i.first, i.second.displ = displ++);

        // No need to sort newEnv since attrs is in sorted order.

        for (auto & i : attrs)
<<<<<<< HEAD
            i.second.e->bindVars(i.second.inherited ? env : newEnv);
=======
            i.second.e->bindVars(es, i.second.inherited ? env : newEnv);
    }
>>>>>>> 4bb111c8

        for (auto & i : dynamicAttrs) {
            i.nameExpr->bindVars(newEnv);
            i.valueExpr->bindVars(newEnv);
        }
    }
    else {
        for (auto & i : attrs)
            i.second.e->bindVars(es, env);

<<<<<<< HEAD
        for (auto & i : dynamicAttrs) {
            i.nameExpr->bindVars(env);
            i.valueExpr->bindVars(env);
        }
    }
}

void ExprList::bindVars(const std::shared_ptr<const StaticEnv> &env)
=======
    for (auto & i : dynamicAttrs) {
        i.nameExpr->bindVars(es, *dynamicEnv);
        i.valueExpr->bindVars(es, *dynamicEnv);
    }
}

void ExprList::bindVars(const EvalState & es, const StaticEnv & env)
>>>>>>> 4bb111c8
{
    if (debuggerHook)
        staticenv = env;

    for (auto & i : elems)
        i->bindVars(es, env);
}

<<<<<<< HEAD
void ExprLambda::bindVars(const std::shared_ptr<const StaticEnv> &env)
{
    if (debuggerHook)
        staticenv = env;

    auto newEnv = std::shared_ptr<StaticEnv>(
        new StaticEnv(
                false, env.get(),
                (hasFormals() ? formals->formals.size() : 0) +
                (arg.empty() ? 0 : 1)));

    Displacement displ = 0;

    if (!arg.empty()) newEnv->vars.emplace_back(arg, displ++);
=======
void ExprLambda::bindVars(const EvalState & es, const StaticEnv & env)
{
    StaticEnv newEnv(
        false, &env,
        (hasFormals() ? formals->formals.size() : 0) +
        (!arg ? 0 : 1));

    Displacement displ = 0;

    if (arg) newEnv.vars.emplace_back(arg, displ++);
>>>>>>> 4bb111c8

    if (hasFormals()) {
        for (auto & i : formals->formals)
            newEnv->vars.emplace_back(i.name, displ++);

        newEnv->sort();

        for (auto & i : formals->formals)
            if (i.def) i.def->bindVars(es, newEnv);
    }

    body->bindVars(es, newEnv);
}

<<<<<<< HEAD
void ExprCall::bindVars(const std::shared_ptr<const StaticEnv> &env)
{
    if (debuggerHook)
        staticenv = env;

    fun->bindVars(env);
=======
void ExprCall::bindVars(const EvalState & es, const StaticEnv & env)
{
    fun->bindVars(es, env);
>>>>>>> 4bb111c8
    for (auto e : args)
        e->bindVars(es, env);
}

<<<<<<< HEAD
void ExprLet::bindVars(const std::shared_ptr<const StaticEnv> &env)
=======
void ExprLet::bindVars(const EvalState & es, const StaticEnv & env)
>>>>>>> 4bb111c8
{
    if (debuggerHook)
        staticenv = env;

    auto newEnv = std::shared_ptr<StaticEnv>(new StaticEnv(false, env.get(), attrs->attrs.size()));

    Displacement displ = 0;
    for (auto & i : attrs->attrs)
        newEnv->vars.emplace_back(i.first, i.second.displ = displ++);

    // No need to sort newEnv since attrs->attrs is in sorted order.

    for (auto & i : attrs->attrs)
        i.second.e->bindVars(es, i.second.inherited ? env : newEnv);

    body->bindVars(es, newEnv);
}

<<<<<<< HEAD
void ExprWith::bindVars(const std::shared_ptr<const StaticEnv> &env)
=======
void ExprWith::bindVars(const EvalState & es, const StaticEnv & env)
>>>>>>> 4bb111c8
{
    if (debuggerHook)
        staticenv = env;

    /* Does this `with' have an enclosing `with'?  If so, record its
       level so that `lookupVar' can look up variables in the previous
       `with' if this one doesn't contain the desired attribute. */
    const StaticEnv * curEnv;
    Level level;
    prevWith = 0;
    for (curEnv = env.get(), level = 1; curEnv; curEnv = curEnv->up, level++)
        if (curEnv->isWith) {
            prevWith = level;
            break;
        }

<<<<<<< HEAD
    attrs->bindVars(env);
    auto newEnv = std::shared_ptr<StaticEnv>(new StaticEnv(true, env.get()));
    body->bindVars(newEnv);
}

void ExprIf::bindVars(const std::shared_ptr<const StaticEnv> &env)
{
    if (debuggerHook)
        staticenv = env;

    cond->bindVars(env);
    then->bindVars(env);
    else_->bindVars(env);
}

void ExprAssert::bindVars(const std::shared_ptr<const StaticEnv> &env)
{
    if (debuggerHook)
        staticenv = env;

    cond->bindVars(env);
    body->bindVars(env);
}

void ExprOpNot::bindVars(const std::shared_ptr<const StaticEnv> &env)
{
    if (debuggerHook)
        staticenv = env;

    e->bindVars(env);
}

void ExprConcatStrings::bindVars(const std::shared_ptr<const StaticEnv> &env)
{
    if (debuggerHook)
        staticenv = env;

    for (auto & i : *es)
        i.second->bindVars(env);
}

void ExprPos::bindVars(const std::shared_ptr<const StaticEnv> &env)
=======
    attrs->bindVars(es, env);
    StaticEnv newEnv(true, &env);
    body->bindVars(es, newEnv);
}

void ExprIf::bindVars(const EvalState & es, const StaticEnv & env)
{
    cond->bindVars(es, env);
    then->bindVars(es, env);
    else_->bindVars(es, env);
}

void ExprAssert::bindVars(const EvalState & es, const StaticEnv & env)
{
    cond->bindVars(es, env);
    body->bindVars(es, env);
}

void ExprOpNot::bindVars(const EvalState & es, const StaticEnv & env)
{
    e->bindVars(es, env);
}

void ExprConcatStrings::bindVars(const EvalState & es, const StaticEnv & env)
{
    for (auto & i : *this->es)
        i.second->bindVars(es, env);
}

void ExprPos::bindVars(const EvalState & es, const StaticEnv & env)
>>>>>>> 4bb111c8
{
    if (debuggerHook)
        staticenv = env;

}


/* Storing function names. */

void Expr::setName(Symbol name)
{
}


void ExprLambda::setName(Symbol name)
{
    this->name = name;
    body->setName(name);
}


std::string ExprLambda::showNamePos(const EvalState & state) const
{
    std::string id(name
        ? concatStrings("'", state.symbols[name], "'")
        : "anonymous function");
    return fmt("%1% at %2%", id, state.positions[pos]);
}



/* Symbol table. */

size_t SymbolTable::totalSize() const
{
    size_t n = 0;
    dump([&] (const std::string & s) { n += s.size(); });
    return n;
}

}<|MERGE_RESOLUTION|>--- conflicted
+++ resolved
@@ -296,60 +296,36 @@
 
 /* Computing levels/displacements for variables. */
 
-<<<<<<< HEAD
-void Expr::bindVars(const std::shared_ptr<const StaticEnv> &env)
-=======
-void Expr::bindVars(const EvalState & es, const StaticEnv & env)
->>>>>>> 4bb111c8
+void Expr::bindVars(const EvalState & es, const std::shared_ptr<const StaticEnv> &env)
 {
     abort();
 }
 
-<<<<<<< HEAD
-void ExprInt::bindVars(const std::shared_ptr<const StaticEnv> &env)
-=======
-void ExprInt::bindVars(const EvalState & es, const StaticEnv & env)
->>>>>>> 4bb111c8
-{
-    if (debuggerHook)
-        staticenv = env;
-}
-
-<<<<<<< HEAD
-void ExprFloat::bindVars(const std::shared_ptr<const StaticEnv> &env)
-=======
-void ExprFloat::bindVars(const EvalState & es, const StaticEnv & env)
->>>>>>> 4bb111c8
-{
-    if (debuggerHook)
-        staticenv = env;
-}
-
-<<<<<<< HEAD
-void ExprString::bindVars(const std::shared_ptr<const StaticEnv> &env)
-=======
-void ExprString::bindVars(const EvalState & es, const StaticEnv & env)
->>>>>>> 4bb111c8
-{
-    if (debuggerHook)
-        staticenv = env;
-}
-
-<<<<<<< HEAD
-void ExprPath::bindVars(const std::shared_ptr<const StaticEnv> &env)
-=======
-void ExprPath::bindVars(const EvalState & es, const StaticEnv & env)
->>>>>>> 4bb111c8
-{
-    if (debuggerHook)
-        staticenv = env;
-}
-
-<<<<<<< HEAD
-void ExprVar::bindVars(const std::shared_ptr<const StaticEnv> &env)
-=======
-void ExprVar::bindVars(const EvalState & es, const StaticEnv & env)
->>>>>>> 4bb111c8
+void ExprInt::bindVars(const EvalState & es, const std::shared_ptr<const StaticEnv> &env)
+{
+    if (debuggerHook)
+        staticenv = env;
+}
+
+void ExprFloat::bindVars(const EvalState & es, const std::shared_ptr<const StaticEnv> &env)
+{
+    if (debuggerHook)
+        staticenv = env;
+}
+
+void ExprString::bindVars(const EvalState & es, const std::shared_ptr<const StaticEnv> &env)
+{
+    if (debuggerHook)
+        staticenv = env;
+}
+
+void ExprPath::bindVars(const EvalState & es, const std::shared_ptr<const StaticEnv> &env)
+{
+    if (debuggerHook)
+        staticenv = env;
+}
+
+void ExprVar::bindVars(const EvalState & es, const std::shared_ptr<const StaticEnv> &env)
 {
     if (debuggerHook)
         staticenv = env;
@@ -387,47 +363,30 @@
     this->level = withLevel;
 }
 
-<<<<<<< HEAD
-void ExprSelect::bindVars(const std::shared_ptr<const StaticEnv> &env)
-{
-    if (debuggerHook)
-        staticenv = env;
-
-    e->bindVars(env);
-    if (def) def->bindVars(env);
-=======
-void ExprSelect::bindVars(const EvalState & es, const StaticEnv & env)
-{
+void ExprSelect::bindVars(const EvalState & es, const std::shared_ptr<const StaticEnv> &env)
+{
+    if (debuggerHook)
+        staticenv = env;
+
     e->bindVars(es, env);
     if (def) def->bindVars(es, env);
->>>>>>> 4bb111c8
     for (auto & i : attrPath)
         if (!i.symbol)
             i.expr->bindVars(es, env);
 }
 
-<<<<<<< HEAD
-void ExprOpHasAttr::bindVars(const std::shared_ptr<const StaticEnv> &env)
-{
-    if (debuggerHook)
-        staticenv = env;
-
-    e->bindVars(env);
-=======
-void ExprOpHasAttr::bindVars(const EvalState & es, const StaticEnv & env)
-{
+void ExprOpHasAttr::bindVars(const EvalState & es, const std::shared_ptr<const StaticEnv> &env)
+{
+    if (debuggerHook)
+        staticenv = env;
+
     e->bindVars(es, env);
->>>>>>> 4bb111c8
     for (auto & i : attrPath)
         if (!i.symbol)
             i.expr->bindVars(es, env);
 }
 
-<<<<<<< HEAD
-void ExprAttrs::bindVars(const std::shared_ptr<const StaticEnv> &env)
-=======
-void ExprAttrs::bindVars(const EvalState & es, const StaticEnv & env)
->>>>>>> 4bb111c8
+void ExprAttrs::bindVars(const EvalState & es, const std::shared_ptr<const StaticEnv> &env)
 {
     if (debuggerHook)
         staticenv = env;
@@ -442,40 +401,25 @@
         // No need to sort newEnv since attrs is in sorted order.
 
         for (auto & i : attrs)
-<<<<<<< HEAD
-            i.second.e->bindVars(i.second.inherited ? env : newEnv);
-=======
             i.second.e->bindVars(es, i.second.inherited ? env : newEnv);
-    }
->>>>>>> 4bb111c8
 
         for (auto & i : dynamicAttrs) {
-            i.nameExpr->bindVars(newEnv);
-            i.valueExpr->bindVars(newEnv);
+            i.nameExpr->bindVars(es, newEnv);
+            i.valueExpr->bindVars(es, newEnv);
         }
     }
     else {
         for (auto & i : attrs)
             i.second.e->bindVars(es, env);
 
-<<<<<<< HEAD
         for (auto & i : dynamicAttrs) {
-            i.nameExpr->bindVars(env);
-            i.valueExpr->bindVars(env);
-        }
-    }
-}
-
-void ExprList::bindVars(const std::shared_ptr<const StaticEnv> &env)
-=======
-    for (auto & i : dynamicAttrs) {
-        i.nameExpr->bindVars(es, *dynamicEnv);
-        i.valueExpr->bindVars(es, *dynamicEnv);
-    }
-}
-
-void ExprList::bindVars(const EvalState & es, const StaticEnv & env)
->>>>>>> 4bb111c8
+            i.nameExpr->bindVars(es, env);
+            i.valueExpr->bindVars(es, env);
+        }
+    }
+}
+
+void ExprList::bindVars(const EvalState & es, const std::shared_ptr<const StaticEnv> &env)
 {
     if (debuggerHook)
         staticenv = env;
@@ -484,8 +428,7 @@
         i->bindVars(es, env);
 }
 
-<<<<<<< HEAD
-void ExprLambda::bindVars(const std::shared_ptr<const StaticEnv> &env)
+void ExprLambda::bindVars(const EvalState & es, const std::shared_ptr<const StaticEnv> &env)
 {
     if (debuggerHook)
         staticenv = env;
@@ -494,23 +437,11 @@
         new StaticEnv(
                 false, env.get(),
                 (hasFormals() ? formals->formals.size() : 0) +
-                (arg.empty() ? 0 : 1)));
+                (!arg ? 0 : 1));
 
     Displacement displ = 0;
 
-    if (!arg.empty()) newEnv->vars.emplace_back(arg, displ++);
-=======
-void ExprLambda::bindVars(const EvalState & es, const StaticEnv & env)
-{
-    StaticEnv newEnv(
-        false, &env,
-        (hasFormals() ? formals->formals.size() : 0) +
-        (!arg ? 0 : 1));
-
-    Displacement displ = 0;
-
     if (arg) newEnv.vars.emplace_back(arg, displ++);
->>>>>>> 4bb111c8
 
     if (hasFormals()) {
         for (auto & i : formals->formals)
@@ -525,27 +456,17 @@
     body->bindVars(es, newEnv);
 }
 
-<<<<<<< HEAD
-void ExprCall::bindVars(const std::shared_ptr<const StaticEnv> &env)
-{
-    if (debuggerHook)
-        staticenv = env;
-
-    fun->bindVars(env);
-=======
-void ExprCall::bindVars(const EvalState & es, const StaticEnv & env)
-{
+void ExprCall::bindVars(const EvalState & es, const std::shared_ptr<const StaticEnv> &env)
+{
+    if (debuggerHook)
+        staticenv = env;
+
     fun->bindVars(es, env);
->>>>>>> 4bb111c8
     for (auto e : args)
         e->bindVars(es, env);
 }
 
-<<<<<<< HEAD
-void ExprLet::bindVars(const std::shared_ptr<const StaticEnv> &env)
-=======
-void ExprLet::bindVars(const EvalState & es, const StaticEnv & env)
->>>>>>> 4bb111c8
+void ExprLet::bindVars(const EvalState & es, const std::shared_ptr<const StaticEnv> &env)
 {
     if (debuggerHook)
         staticenv = env;
@@ -564,11 +485,7 @@
     body->bindVars(es, newEnv);
 }
 
-<<<<<<< HEAD
-void ExprWith::bindVars(const std::shared_ptr<const StaticEnv> &env)
-=======
-void ExprWith::bindVars(const EvalState & es, const StaticEnv & env)
->>>>>>> 4bb111c8
+void ExprWith::bindVars(const EvalState & es, const std::shared_ptr<const StaticEnv> &env)
 {
     if (debuggerHook)
         staticenv = env;
@@ -585,81 +502,51 @@
             break;
         }
 
-<<<<<<< HEAD
-    attrs->bindVars(env);
-    auto newEnv = std::shared_ptr<StaticEnv>(new StaticEnv(true, env.get()));
-    body->bindVars(newEnv);
-}
-
-void ExprIf::bindVars(const std::shared_ptr<const StaticEnv> &env)
-{
-    if (debuggerHook)
-        staticenv = env;
-
-    cond->bindVars(env);
-    then->bindVars(env);
-    else_->bindVars(env);
-}
-
-void ExprAssert::bindVars(const std::shared_ptr<const StaticEnv> &env)
-{
-    if (debuggerHook)
-        staticenv = env;
-
-    cond->bindVars(env);
-    body->bindVars(env);
-}
-
-void ExprOpNot::bindVars(const std::shared_ptr<const StaticEnv> &env)
-{
-    if (debuggerHook)
-        staticenv = env;
-
-    e->bindVars(env);
-}
-
-void ExprConcatStrings::bindVars(const std::shared_ptr<const StaticEnv> &env)
-{
-    if (debuggerHook)
-        staticenv = env;
-
-    for (auto & i : *es)
-        i.second->bindVars(env);
-}
-
-void ExprPos::bindVars(const std::shared_ptr<const StaticEnv> &env)
-=======
+    if (debuggerHook)
+        staticenv = env;
+
     attrs->bindVars(es, env);
     StaticEnv newEnv(true, &env);
     body->bindVars(es, newEnv);
 }
 
-void ExprIf::bindVars(const EvalState & es, const StaticEnv & env)
-{
+void ExprIf::bindVars(const EvalState & es, const std::shared_ptr<const StaticEnv> &env)
+{
+    if (debuggerHook)
+        staticenv = env;
+
     cond->bindVars(es, env);
     then->bindVars(es, env);
     else_->bindVars(es, env);
 }
 
-void ExprAssert::bindVars(const EvalState & es, const StaticEnv & env)
-{
+void ExprAssert::bindVars(const EvalState & es, const std::shared_ptr<const StaticEnv> &env)
+{
+    if (debuggerHook)
+        staticenv = env;
+
     cond->bindVars(es, env);
     body->bindVars(es, env);
 }
 
-void ExprOpNot::bindVars(const EvalState & es, const StaticEnv & env)
-{
+void ExprOpNot::bindVars(const EvalState & es, const std::shared_ptr<const StaticEnv> &env)
+{
+    if (debuggerHook)
+        staticenv = env;
+
     e->bindVars(es, env);
 }
 
-void ExprConcatStrings::bindVars(const EvalState & es, const StaticEnv & env)
-{
+void ExprConcatStrings::bindVars(const EvalState & es, const std::shared_ptr<const StaticEnv> &env)
+{
+    if (debuggerHook)
+        staticenv = env;
+
     for (auto & i : *this->es)
         i.second->bindVars(es, env);
 }
 
-void ExprPos::bindVars(const EvalState & es, const StaticEnv & env)
->>>>>>> 4bb111c8
+void ExprPos::bindVars(const EvalState & es, const std::shared_ptr<const StaticEnv> &env)
 {
     if (debuggerHook)
         staticenv = env;
