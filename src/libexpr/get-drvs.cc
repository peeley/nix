--- conflicted
+++ resolved
@@ -112,35 +112,21 @@
 
             /* For each output... */
             for (auto elem : i->value->listItems()) {
-<<<<<<< HEAD
-                /* Evaluate the corresponding set. */
-                std::string name(state->forceStringNoCtx(*elem, *i->pos, "While evaluating the name of one output of a DrvInfo"));
-                Bindings::iterator out = attrs->find(state->symbols.create(name));
-                if (out == attrs->end()) continue; // FIXME: throw error?
-                state->forceAttrs(*out->value, *i->pos, "While evaluating the description of a DrvInfo output");
-
-                /* And evaluate its ‘outPath’ attribute. */
-                Bindings::iterator outPath = out->value->attrs->find(state->sOutPath);
-                if (outPath == out->value->attrs->end()) continue; // FIXME: throw error?
-                PathSet context;
-                outputs.emplace(name, state->coerceToStorePath(*outPath->pos, *outPath->value, context, "While evaluating the outPath of an output path of a DrvInfo"));
-=======
-                std::string output(state->forceStringNoCtx(*elem, *i->pos));
+                std::string output(state->forceStringNoCtx(*elem, *i->pos, "While evaluating the name of one output of a DrvInfo"));
 
                 if (withPaths) {
                     /* Evaluate the corresponding set. */
                     Bindings::iterator out = attrs->find(state->symbols.create(output));
                     if (out == attrs->end()) continue; // FIXME: throw error?
-                    state->forceAttrs(*out->value, *i->pos);
+                    state->forceAttrs(*out->value, *i->pos, "While evaluating the description of a DrvInfo output");
 
                     /* And evaluate its ‘outPath’ attribute. */
                     Bindings::iterator outPath = out->value->attrs->find(state->sOutPath);
                     if (outPath == out->value->attrs->end()) continue; // FIXME: throw error?
                     PathSet context;
-                    outputs.emplace(output, state->coerceToStorePath(*outPath->pos, *outPath->value, context));
+                    outputs.emplace(output, state->coerceToStorePath(*outPath->pos, *outPath->value, context, "While evaluating the outPath of an output path of a DrvInfo"));
                 } else
                     outputs.emplace(output, std::nullopt);
->>>>>>> 6afc3617
             }
         } else
             outputs.emplace("out", withPaths ? std::optional{queryOutPath()} : std::nullopt);
