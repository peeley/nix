#include "util.hh"
#include "local-store.hh"
#include "globals.hh"

#include <cstdlib>
#include <cstring>
#include <sys/types.h>
#include <sys/stat.h>
#include <unistd.h>
#include <errno.h>
#include <stdio.h>
#include <regex>


namespace nix {


static void makeWritable(const Path & path)
{
    struct stat st;
    if (lstat(path.c_str(), &st))
        throw SysError(format("getting attributes of path '%1%'") % path);
    if (chmod(path.c_str(), st.st_mode | S_IWUSR) == -1)
        throw SysError(format("changing writability of '%1%'") % path);
}


struct MakeReadOnly
{
    Path path;
    MakeReadOnly(const Path & path) : path(path) { }
    ~MakeReadOnly()
    {
        try {
            /* This will make the path read-only. */
            if (path != "") canonicaliseTimestampAndPermissions(path);
        } catch (...) {
            ignoreException();
        }
    }
};


LocalStore::InodeHash LocalStore::loadInodeHash()
{
    debug("loading hash inodes in memory");
    InodeHash inodeHash;

    AutoCloseDir dir(opendir(linksDir.c_str()));
    if (!dir) throw SysError(format("opening directory '%1%'") % linksDir);

    struct dirent * dirent;
    while (errno = 0, dirent = readdir(dir.get())) { /* sic */
        checkInterrupt();
        // We don't care if we hit non-hash files, anything goes
        inodeHash.insert(dirent->d_ino);
    }
    if (errno) throw SysError(format("reading directory '%1%'") % linksDir);

    printMsg(lvlTalkative, format("loaded %1% hash inodes") % inodeHash.size());

    return inodeHash;
}


Strings LocalStore::readDirectoryIgnoringInodes(const Path & path, const InodeHash & inodeHash)
{
    Strings names;

    AutoCloseDir dir(opendir(path.c_str()));
    if (!dir) throw SysError(format("opening directory '%1%'") % path);

    struct dirent * dirent;
    while (errno = 0, dirent = readdir(dir.get())) { /* sic */
        checkInterrupt();

        if (inodeHash.count(dirent->d_ino)) {
            debug(format("'%1%' is already linked") % dirent->d_name);
            continue;
        }

        string name = dirent->d_name;
        if (name == "." || name == "..") continue;
        names.push_back(name);
    }
    if (errno) throw SysError(format("reading directory '%1%'") % path);

    return names;
}


void LocalStore::optimisePath_(OptimiseStats & stats, const Path & path, InodeHash & inodeHash)
{
    checkInterrupt();

    struct stat st;
    if (lstat(path.c_str(), &st))
        throw SysError(format("getting attributes of path '%1%'") % path);

#if __APPLE__
    /* HFS/macOS has some undocumented security feature disabling hardlinking for
       special files within .app dirs. *.app/Contents/PkgInfo and
       *.app/Contents/Resources/\*.lproj seem to be the only paths affected. See
       https://github.com/NixOS/nix/issues/1443 for more discussion. */

    if (std::regex_search(path, std::regex("\\.app/Contents/PkgInfo$")) ||
        std::regex_search(path, std::regex("\\.app/Contents/Resources/.+\\.lproj$"))) {
<<<<<<< HEAD
        debug(format("'%1%' is not allowed to be linked in OS X") % path);
=======
        debug(format("‘%1%’ is not allowed to be linked in macOS") % path);
>>>>>>> fcb8d6a7
        return;
    }
#endif

    if (S_ISDIR(st.st_mode)) {
        Strings names = readDirectoryIgnoringInodes(path, inodeHash);
        for (auto & i : names)
            optimisePath_(stats, path + "/" + i, inodeHash);
        return;
    }

    /* We can hard link regular files and maybe symlinks. */
    if (!S_ISREG(st.st_mode)
#if CAN_LINK_SYMLINK
        && !S_ISLNK(st.st_mode)
#endif
        ) return;

    /* Sometimes SNAFUs can cause files in the Nix store to be
       modified, in particular when running programs as root under
       NixOS (example: $fontconfig/var/cache being modified).  Skip
       those files.  FIXME: check the modification time. */
    if (S_ISREG(st.st_mode) && (st.st_mode & S_IWUSR)) {
        printError(format("skipping suspicious writable file '%1%'") % path);
        return;
    }

    /* This can still happen on top-level files. */
    if (st.st_nlink > 1 && inodeHash.count(st.st_ino)) {
        debug(format("'%1%' is already linked, with %2% other file(s)") % path % (st.st_nlink - 2));
        return;
    }

    /* Hash the file.  Note that hashPath() returns the hash over the
       NAR serialisation, which includes the execute bit on the file.
       Thus, executable and non-executable files with the same
       contents *won't* be linked (which is good because otherwise the
       permissions would be screwed up).

       Also note that if `path' is a symlink, then we're hashing the
       contents of the symlink (i.e. the result of readlink()), not
       the contents of the target (which may not even exist). */
    Hash hash = hashPath(htSHA256, path).first;
    debug(format("'%1%' has hash '%2%'") % path % hash.to_string());

    /* Check if this is a known hash. */
    Path linkPath = linksDir + "/" + hash.to_string(Base32, false);

 retry:
    if (!pathExists(linkPath)) {
        /* Nope, create a hard link in the links directory. */
        if (link(path.c_str(), linkPath.c_str()) == 0) {
            inodeHash.insert(st.st_ino);
            return;
        }

        switch (errno) {
        case EEXIST:
            /* Fall through if another process created ‘linkPath’ before
               we did. */
            break;

        case ENOSPC:
            /* On ext4, that probably means the directory index is
               full.  When that happens, it's fine to ignore it: we
               just effectively disable deduplication of this
               file.  */
            printInfo("cannot link '%s' to '%s': %s", linkPath, path, strerror(errno));
            return;

        default:
            throw SysError("cannot link '%1%' to '%2%'", linkPath, path);
        }
    }

    /* Yes!  We've seen a file with the same contents.  Replace the
       current file with a hard link to that file. */
    struct stat stLink;
    if (lstat(linkPath.c_str(), &stLink))
        throw SysError(format("getting attributes of path '%1%'") % linkPath);

    if (st.st_ino == stLink.st_ino) {
        debug(format("'%1%' is already linked to '%2%'") % path % linkPath);
        return;
    }

    if (st.st_size != stLink.st_size) {
        printError(format("removing corrupted link '%1%'") % linkPath);
        unlink(linkPath.c_str());
        goto retry;
    }

    printMsg(lvlTalkative, format("linking '%1%' to '%2%'") % path % linkPath);

    /* Make the containing directory writable, but only if it's not
       the store itself (we don't want or need to mess with its
       permissions). */
    bool mustToggle = dirOf(path) != realStoreDir;
    if (mustToggle) makeWritable(dirOf(path));

    /* When we're done, make the directory read-only again and reset
       its timestamp back to 0. */
    MakeReadOnly makeReadOnly(mustToggle ? dirOf(path) : "");

    Path tempLink = (format("%1%/.tmp-link-%2%-%3%")
        % realStoreDir % getpid() % rand()).str();

    if (link(linkPath.c_str(), tempLink.c_str()) == -1) {
        if (errno == EMLINK) {
            /* Too many links to the same file (>= 32000 on most file
               systems).  This is likely to happen with empty files.
               Just shrug and ignore. */
            if (st.st_size)
                printInfo(format("'%1%' has maximum number of links") % linkPath);
            return;
        }
        throw SysError("cannot link '%1%' to '%2%'", tempLink, linkPath);
    }

    /* Atomically replace the old file with the new hard link. */
    if (rename(tempLink.c_str(), path.c_str()) == -1) {
        if (unlink(tempLink.c_str()) == -1)
            printError(format("unable to unlink '%1%'") % tempLink);
        if (errno == EMLINK) {
            /* Some filesystems generate too many links on the rename,
               rather than on the original link.  (Probably it
               temporarily increases the st_nlink field before
               decreasing it again.) */
            debug("'%s' has reached maximum number of links", linkPath);
            return;
        }
        throw SysError(format("cannot rename '%1%' to '%2%'") % tempLink % path);
    }

    stats.filesLinked++;
    stats.bytesFreed += st.st_size;
    stats.blocksFreed += st.st_blocks;
}


void LocalStore::optimiseStore(OptimiseStats & stats)
{
    PathSet paths = queryAllValidPaths();
    InodeHash inodeHash = loadInodeHash();

    for (auto & i : paths) {
        addTempRoot(i);
        if (!isValidPath(i)) continue; /* path was GC'ed, probably */
        //Activity act(*logger, lvlChatty, format("hashing files in '%1%'") % i);
        optimisePath_(stats, realStoreDir + "/" + baseNameOf(i), inodeHash);
    }
}

static string showBytes(unsigned long long bytes)
{
    return (format("%.2f MiB") % (bytes / (1024.0 * 1024.0))).str();
}

void LocalStore::optimiseStore()
{
    OptimiseStats stats;

    optimiseStore(stats);

    printError(
        format("%1% freed by hard-linking %2% files")
        % showBytes(stats.bytesFreed)
        % stats.filesLinked);
}

void LocalStore::optimisePath(const Path & path)
{
    OptimiseStats stats;
    InodeHash inodeHash;

    if (settings.autoOptimiseStore) optimisePath_(stats, path, inodeHash);
}


}<|MERGE_RESOLUTION|>--- conflicted
+++ resolved
@@ -105,11 +105,7 @@
 
     if (std::regex_search(path, std::regex("\\.app/Contents/PkgInfo$")) ||
         std::regex_search(path, std::regex("\\.app/Contents/Resources/.+\\.lproj$"))) {
-<<<<<<< HEAD
-        debug(format("'%1%' is not allowed to be linked in OS X") % path);
-=======
-        debug(format("‘%1%’ is not allowed to be linked in macOS") % path);
->>>>>>> fcb8d6a7
+        debug(format("'%1%' is not allowed to be linked in macOS") % path);
         return;
     }
 #endif
