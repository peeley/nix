--- conflicted
+++ resolved
@@ -238,24 +238,7 @@
     PathSet queryValidPathsOld();
     ValidPathInfo queryPathInfoOld(const Path & path);
 
-<<<<<<< HEAD
-    struct GCState;
-
-    void deleteGarbage(GCState & state, const Path & path);
-
-    void tryToDelete(GCState & state, const Path & path);
-
-    bool canReachRoot(GCState & state, StorePathSet & visited, const StorePath & path);
-
-    void deletePathRecursive(GCState & state, const Path & path);
-
-    bool isActiveTempFile(const GCState & state,
-        const Path & path, const string & suffix);
-
-    AutoCloseFD openGCLock(LockType lockType);
-=======
     void findRoots(const Path & path, unsigned char type, Roots & roots);
->>>>>>> 9fe0343b
 
     void findRootsNoTemp(Roots & roots, bool censor);
 
