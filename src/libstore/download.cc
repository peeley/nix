#include "download.hh"
#include "util.hh"
#include "globals.hh"
#include "hash.hh"
#include "store-api.hh"
#include "archive.hh"
#include "s3.hh"
#include "compression.hh"
#include "pathlocks.hh"
#include "finally.hh"
#include "tarfile.hh"

#ifdef ENABLE_S3
#include <aws/core/client/ClientConfiguration.h>
#endif

#include <unistd.h>
#include <fcntl.h>

#include <curl/curl.h>

#include <algorithm>
#include <cmath>
#include <cstring>
#include <iostream>
#include <queue>
#include <random>
#include <thread>

using namespace std::string_literals;

namespace nix {

DownloadSettings downloadSettings;

static GlobalConfig::Register r1(&downloadSettings);

CachedDownloadRequest::CachedDownloadRequest(const std::string & uri)
    : uri(uri), ttl(settings.tarballTtl)
{ }

std::string resolveUri(const std::string & uri)
{
    if (uri.compare(0, 8, "channel:") == 0)
        return "https://nixos.org/channels/" + std::string(uri, 8) + "/nixexprs.tar.xz";
    else
        return uri;
}

struct CurlDownloader : public Downloader
{
    CURLM * curlm = 0;

    std::random_device rd;
    std::mt19937 mt19937;

    struct DownloadItem : public std::enable_shared_from_this<DownloadItem>
    {
        CurlDownloader & downloader;
        DownloadRequest request;
        DownloadResult result;
        Activity act;
        bool done = false; // whether either the success or failure function has been called
        Callback<DownloadResult> callback;
        CURL * req = 0;
        bool active = false; // whether the handle has been added to the multi object
        std::string status;

        unsigned int attempt = 0;

        /* Don't start this download until the specified time point
           has been reached. */
        std::chrono::steady_clock::time_point embargo;

        struct curl_slist * requestHeaders = 0;

        std::string encoding;

        bool acceptRanges = false;

        curl_off_t writtenToSink = 0;

        DownloadItem(CurlDownloader & downloader,
            const DownloadRequest & request,
            Callback<DownloadResult> && callback)
            : downloader(downloader)
            , request(request)
            , act(*logger, lvlTalkative, actDownload,
                fmt(request.data ? "uploading '%s'" : "downloading '%s'", request.uri),
                {request.uri}, request.parentAct)
            , callback(std::move(callback))
            , finalSink([this](const unsigned char * data, size_t len) {
                if (this->request.dataCallback) {
                    writtenToSink += len;
                    this->request.dataCallback((char *) data, len);
                } else
                    this->result.data->append((char *) data, len);
              })
        {
            if (!request.expectedETag.empty())
                requestHeaders = curl_slist_append(requestHeaders, ("If-None-Match: " + request.expectedETag).c_str());
            if (!request.mimeType.empty())
                requestHeaders = curl_slist_append(requestHeaders, ("Content-Type: " + request.mimeType).c_str());
        }

        ~DownloadItem()
        {
            if (req) {
                if (active)
                    curl_multi_remove_handle(downloader.curlm, req);
                curl_easy_cleanup(req);
            }
            if (requestHeaders) curl_slist_free_all(requestHeaders);
            try {
                if (!done)
                    fail(DownloadError(Interrupted, format("download of '%s' was interrupted") % request.uri));
            } catch (...) {
                ignoreException();
            }
        }

        void failEx(std::exception_ptr ex)
        {
            assert(!done);
            done = true;
            callback.rethrow(ex);
        }

        template<class T>
        void fail(const T & e)
        {
            failEx(std::make_exception_ptr(e));
        }

        LambdaSink finalSink;
        std::shared_ptr<CompressionSink> decompressionSink;

        std::exception_ptr writeException;

        size_t writeCallback(void * contents, size_t size, size_t nmemb)
        {
            try {
                size_t realSize = size * nmemb;
                result.bodySize += realSize;

                if (!decompressionSink)
                    decompressionSink = makeDecompressionSink(encoding, finalSink);

                (*decompressionSink)((unsigned char *) contents, realSize);

                return realSize;
            } catch (...) {
                writeException = std::current_exception();
                return 0;
            }
        }

        static size_t writeCallbackWrapper(void * contents, size_t size, size_t nmemb, void * userp)
        {
            return ((DownloadItem *) userp)->writeCallback(contents, size, nmemb);
        }

        size_t headerCallback(void * contents, size_t size, size_t nmemb)
        {
            size_t realSize = size * nmemb;
            std::string line((char *) contents, realSize);
            printMsg(lvlVomit, format("got header for '%s': %s") % request.uri % trim(line));
            if (line.compare(0, 5, "HTTP/") == 0) { // new response starts
                result.etag = "";
                auto ss = tokenizeString<vector<string>>(line, " ");
                status = ss.size() >= 2 ? ss[1] : "";
                result.data = std::make_shared<std::string>();
                result.bodySize = 0;
                acceptRanges = false;
                encoding = "";
            } else {
                auto i = line.find(':');
                if (i != string::npos) {
                    string name = toLower(trim(string(line, 0, i)));
                    if (name == "etag") {
                        result.etag = trim(string(line, i + 1));
                        /* Hack to work around a GitHub bug: it sends
                           ETags, but ignores If-None-Match. So if we get
                           the expected ETag on a 200 response, then shut
                           down the connection because we already have the
                           data. */
                        if (result.etag == request.expectedETag && status == "200") {
                            debug(format("shutting down on 200 HTTP response with expected ETag"));
                            return 0;
                        }
                    } else if (name == "content-encoding")
                        encoding = trim(string(line, i + 1));
                    else if (name == "accept-ranges" && toLower(trim(std::string(line, i + 1))) == "bytes")
                        acceptRanges = true;
                }
            }
            return realSize;
        }

        static size_t headerCallbackWrapper(void * contents, size_t size, size_t nmemb, void * userp)
        {
            return ((DownloadItem *) userp)->headerCallback(contents, size, nmemb);
        }

        int progressCallback(double dltotal, double dlnow)
        {
            try {
              act.progress(dlnow, dltotal);
            } catch (nix::Interrupted &) {
              assert(_isInterrupted);
            }
            return _isInterrupted;
        }

        static int progressCallbackWrapper(void * userp, double dltotal, double dlnow, double ultotal, double ulnow)
        {
            return ((DownloadItem *) userp)->progressCallback(dltotal, dlnow);
        }

        static int debugCallback(CURL * handle, curl_infotype type, char * data, size_t size, void * userptr)
        {
            if (type == CURLINFO_TEXT)
                vomit("curl: %s", chomp(std::string(data, size)));
            return 0;
        }

        size_t readOffset = 0;
        size_t readCallback(char *buffer, size_t size, size_t nitems)
        {
            if (readOffset == request.data->length())
                return 0;
            auto count = std::min(size * nitems, request.data->length() - readOffset);
            assert(count);
            memcpy(buffer, request.data->data() + readOffset, count);
            readOffset += count;
            return count;
        }

        static size_t readCallbackWrapper(char *buffer, size_t size, size_t nitems, void * userp)
        {
            return ((DownloadItem *) userp)->readCallback(buffer, size, nitems);
        }

        void init()
        {
            if (!req) req = curl_easy_init();

            curl_easy_reset(req);

            if (verbosity >= lvlVomit) {
                curl_easy_setopt(req, CURLOPT_VERBOSE, 1);
                curl_easy_setopt(req, CURLOPT_DEBUGFUNCTION, DownloadItem::debugCallback);
            }

            curl_easy_setopt(req, CURLOPT_URL, request.uri.c_str());
            curl_easy_setopt(req, CURLOPT_FOLLOWLOCATION, 1L);
            curl_easy_setopt(req, CURLOPT_MAXREDIRS, 10);
            curl_easy_setopt(req, CURLOPT_NOSIGNAL, 1);
            curl_easy_setopt(req, CURLOPT_USERAGENT,
                ("curl/" LIBCURL_VERSION " Nix/" + nixVersion +
                    (downloadSettings.userAgentSuffix != "" ? " " + downloadSettings.userAgentSuffix.get() : "")).c_str());
            #if LIBCURL_VERSION_NUM >= 0x072b00
            curl_easy_setopt(req, CURLOPT_PIPEWAIT, 1);
            #endif
            #if LIBCURL_VERSION_NUM >= 0x072f00
            if (downloadSettings.enableHttp2)
                curl_easy_setopt(req, CURLOPT_HTTP_VERSION, CURL_HTTP_VERSION_2TLS);
            else
                curl_easy_setopt(req, CURLOPT_HTTP_VERSION, CURL_HTTP_VERSION_1_1);
            #endif
            curl_easy_setopt(req, CURLOPT_WRITEFUNCTION, DownloadItem::writeCallbackWrapper);
            curl_easy_setopt(req, CURLOPT_WRITEDATA, this);
            curl_easy_setopt(req, CURLOPT_HEADERFUNCTION, DownloadItem::headerCallbackWrapper);
            curl_easy_setopt(req, CURLOPT_HEADERDATA, this);

            curl_easy_setopt(req, CURLOPT_PROGRESSFUNCTION, progressCallbackWrapper);
            curl_easy_setopt(req, CURLOPT_PROGRESSDATA, this);
            curl_easy_setopt(req, CURLOPT_NOPROGRESS, 0);

            curl_easy_setopt(req, CURLOPT_HTTPHEADER, requestHeaders);

            if (request.head)
                curl_easy_setopt(req, CURLOPT_NOBODY, 1);

            if (request.data) {
                curl_easy_setopt(req, CURLOPT_UPLOAD, 1L);
                curl_easy_setopt(req, CURLOPT_READFUNCTION, readCallbackWrapper);
                curl_easy_setopt(req, CURLOPT_READDATA, this);
                curl_easy_setopt(req, CURLOPT_INFILESIZE_LARGE, (curl_off_t) request.data->length());
            }

            if (request.verifyTLS) {
                debug("verify TLS: Nix CA file = '%s'", settings.caFile);
                if (settings.caFile != "")
                    curl_easy_setopt(req, CURLOPT_CAINFO, settings.caFile.c_str());
            } else {
                curl_easy_setopt(req, CURLOPT_SSL_VERIFYPEER, 0);
                curl_easy_setopt(req, CURLOPT_SSL_VERIFYHOST, 0);
            }

            curl_easy_setopt(req, CURLOPT_CONNECTTIMEOUT, downloadSettings.connectTimeout.get());

            curl_easy_setopt(req, CURLOPT_LOW_SPEED_LIMIT, 1L);
            curl_easy_setopt(req, CURLOPT_LOW_SPEED_TIME, downloadSettings.stalledDownloadTimeout.get());

            /* If no file exist in the specified path, curl continues to work
               anyway as if netrc support was disabled. */
            curl_easy_setopt(req, CURLOPT_NETRC_FILE, settings.netrcFile.get().c_str());
            curl_easy_setopt(req, CURLOPT_NETRC, CURL_NETRC_OPTIONAL);

            if (writtenToSink)
                curl_easy_setopt(req, CURLOPT_RESUME_FROM_LARGE, writtenToSink);

            result.data = std::make_shared<std::string>();
            result.bodySize = 0;
        }

        void finish(CURLcode code)
        {
            long httpStatus = 0;
            curl_easy_getinfo(req, CURLINFO_RESPONSE_CODE, &httpStatus);

            char * effectiveUriCStr;
            curl_easy_getinfo(req, CURLINFO_EFFECTIVE_URL, &effectiveUriCStr);
            if (effectiveUriCStr)
                result.effectiveUri = effectiveUriCStr;

            debug("finished %s of '%s'; curl status = %d, HTTP status = %d, body = %d bytes",
                request.verb(), request.uri, code, httpStatus, result.bodySize);

            if (decompressionSink) {
                try {
                    decompressionSink->finish();
                } catch (...) {
                    writeException = std::current_exception();
                }
            }

            if (code == CURLE_WRITE_ERROR && result.etag == request.expectedETag) {
                code = CURLE_OK;
                httpStatus = 304;
            }

            if (writeException)
                failEx(writeException);

            else if (code == CURLE_OK &&
                (httpStatus == 200 || httpStatus == 201 || httpStatus == 204 || httpStatus == 206 || httpStatus == 304 || httpStatus == 226 /* FTP */ || httpStatus == 0 /* other protocol */))
            {
                result.cached = httpStatus == 304;
                act.progress(result.bodySize, result.bodySize);
                done = true;
                callback(std::move(result));
            }

            else {
                // We treat most errors as transient, but won't retry when hopeless
                Error err = Transient;

                if (httpStatus == 404 || httpStatus == 410 || code == CURLE_FILE_COULDNT_READ_FILE) {
                    // The file is definitely not there
                    err = NotFound;
                } else if (httpStatus == 401 || httpStatus == 403 || httpStatus == 407) {
                    // Don't retry on authentication/authorization failures
                    err = Forbidden;
                } else if (httpStatus >= 400 && httpStatus < 500 && httpStatus != 408) {
                    // Most 4xx errors are client errors and are probably not worth retrying:
                    //   * 408 means the server timed out waiting for us, so we try again
                    err = Misc;
                } else if (httpStatus == 501 || httpStatus == 505 || httpStatus == 511) {
                    // Let's treat most 5xx (server) errors as transient, except for a handful:
                    //   * 501 not implemented
                    //   * 505 http version not supported
                    //   * 511 we're behind a captive portal
                    err = Misc;
                } else {
                    // Don't bother retrying on certain cURL errors either
                    switch (code) {
                        case CURLE_FAILED_INIT:
                        case CURLE_URL_MALFORMAT:
                        case CURLE_NOT_BUILT_IN:
                        case CURLE_REMOTE_ACCESS_DENIED:
                        case CURLE_FILE_COULDNT_READ_FILE:
                        case CURLE_FUNCTION_NOT_FOUND:
                        case CURLE_ABORTED_BY_CALLBACK:
                        case CURLE_BAD_FUNCTION_ARGUMENT:
                        case CURLE_INTERFACE_FAILED:
                        case CURLE_UNKNOWN_OPTION:
                        case CURLE_SSL_CACERT_BADFILE:
                        case CURLE_TOO_MANY_REDIRECTS:
                        case CURLE_WRITE_ERROR:
                            err = Misc;
                            break;
                        default: // Shut up warnings
                            break;
                    }
                }

                attempt++;

                auto exc =
                    code == CURLE_ABORTED_BY_CALLBACK && _isInterrupted
                    ? DownloadError(Interrupted, fmt("%s of '%s' was interrupted", request.verb(), request.uri))
                    : httpStatus != 0
                    ? DownloadError(err,
                        fmt("unable to %s '%s': HTTP error %d",
                            request.verb(), request.uri, httpStatus)
                        + (code == CURLE_OK ? "" : fmt(" (curl error: %s)", curl_easy_strerror(code)))
                        )
                    : DownloadError(err,
                        fmt("unable to %s '%s': %s (%d)",
                            request.verb(), request.uri, curl_easy_strerror(code), code));

                /* If this is a transient error, then maybe retry the
                   download after a while. If we're writing to a
                   sink, we can only retry if the server supports
                   ranged requests. */
                if (err == Transient
                    && attempt < request.tries
                    && (!this->request.dataCallback
                        || writtenToSink == 0
                        || (acceptRanges && encoding.empty())))
                {
                    int ms = request.baseRetryTimeMs * std::pow(2.0f, attempt - 1 + std::uniform_real_distribution<>(0.0, 0.5)(downloader.mt19937));
                    if (writtenToSink)
                        warn("%s; retrying from offset %d in %d ms", exc.what(), writtenToSink, ms);
                    else
                        warn("%s; retrying in %d ms", exc.what(), ms);
                    embargo = std::chrono::steady_clock::now() + std::chrono::milliseconds(ms);
                    downloader.enqueueItem(shared_from_this());
                }
                else
                    fail(exc);
            }
        }
    };

    struct State
    {
        struct EmbargoComparator {
            bool operator() (const std::shared_ptr<DownloadItem> & i1, const std::shared_ptr<DownloadItem> & i2) {
                return i1->embargo > i2->embargo;
            }
        };
        bool quit = false;
        std::priority_queue<std::shared_ptr<DownloadItem>, std::vector<std::shared_ptr<DownloadItem>>, EmbargoComparator> incoming;
    };

    Sync<State> state_;

    /* We can't use a std::condition_variable to wake up the curl
       thread, because it only monitors file descriptors. So use a
       pipe instead. */
    Pipe wakeupPipe;

    std::thread workerThread;

    CurlDownloader()
        : mt19937(rd())
    {
        static std::once_flag globalInit;
        std::call_once(globalInit, curl_global_init, CURL_GLOBAL_ALL);

        curlm = curl_multi_init();

        #if LIBCURL_VERSION_NUM >= 0x072b00 // Multiplex requires >= 7.43.0
        curl_multi_setopt(curlm, CURLMOPT_PIPELINING, CURLPIPE_MULTIPLEX);
        #endif
        #if LIBCURL_VERSION_NUM >= 0x071e00 // Max connections requires >= 7.30.0
        curl_multi_setopt(curlm, CURLMOPT_MAX_TOTAL_CONNECTIONS,
            downloadSettings.httpConnections.get());
        #endif

        wakeupPipe.create();
        fcntl(wakeupPipe.readSide.get(), F_SETFL, O_NONBLOCK);

        workerThread = std::thread([&]() { workerThreadEntry(); });
    }

    ~CurlDownloader()
    {
        stopWorkerThread();

        workerThread.join();

        if (curlm) curl_multi_cleanup(curlm);
    }

    void stopWorkerThread()
    {
        /* Signal the worker thread to exit. */
        {
            auto state(state_.lock());
            state->quit = true;
        }
        writeFull(wakeupPipe.writeSide.get(), " ", false);
    }

    void workerThreadMain()
    {
        /* Cause this thread to be notified on SIGINT. */
        auto callback = createInterruptCallback([&]() {
            stopWorkerThread();
        });

        std::map<CURL *, std::shared_ptr<DownloadItem>> items;

        bool quit = false;

        std::chrono::steady_clock::time_point nextWakeup;

        while (!quit) {
            checkInterrupt();

            /* Let curl do its thing. */
            int running;
            CURLMcode mc = curl_multi_perform(curlm, &running);
            if (mc != CURLM_OK)
                throw nix::Error(format("unexpected error from curl_multi_perform(): %s") % curl_multi_strerror(mc));

            /* Set the promises of any finished requests. */
            CURLMsg * msg;
            int left;
            while ((msg = curl_multi_info_read(curlm, &left))) {
                if (msg->msg == CURLMSG_DONE) {
                    auto i = items.find(msg->easy_handle);
                    assert(i != items.end());
                    i->second->finish(msg->data.result);
                    curl_multi_remove_handle(curlm, i->second->req);
                    i->second->active = false;
                    items.erase(i);
                }
            }

            /* Wait for activity, including wakeup events. */
            int numfds = 0;
            struct curl_waitfd extraFDs[1];
            extraFDs[0].fd = wakeupPipe.readSide.get();
            extraFDs[0].events = CURL_WAIT_POLLIN;
            extraFDs[0].revents = 0;
            long maxSleepTimeMs = items.empty() ? 10000 : 100;
            auto sleepTimeMs =
                nextWakeup != std::chrono::steady_clock::time_point()
                ? std::max(0, (int) std::chrono::duration_cast<std::chrono::milliseconds>(nextWakeup - std::chrono::steady_clock::now()).count())
                : maxSleepTimeMs;
            vomit("download thread waiting for %d ms", sleepTimeMs);
            mc = curl_multi_wait(curlm, extraFDs, 1, sleepTimeMs, &numfds);
            if (mc != CURLM_OK)
                throw nix::Error(format("unexpected error from curl_multi_wait(): %s") % curl_multi_strerror(mc));

            nextWakeup = std::chrono::steady_clock::time_point();

            /* Add new curl requests from the incoming requests queue,
               except for requests that are embargoed (waiting for a
               retry timeout to expire). */
            if (extraFDs[0].revents & CURL_WAIT_POLLIN) {
                char buf[1024];
                auto res = read(extraFDs[0].fd, buf, sizeof(buf));
                if (res == -1 && errno != EINTR)
                    throw SysError("reading curl wakeup socket");
            }

            std::vector<std::shared_ptr<DownloadItem>> incoming;
            auto now = std::chrono::steady_clock::now();

            {
                auto state(state_.lock());
                while (!state->incoming.empty()) {
                    auto item = state->incoming.top();
                    if (item->embargo <= now) {
                        incoming.push_back(item);
                        state->incoming.pop();
                    } else {
                        if (nextWakeup == std::chrono::steady_clock::time_point()
                            || item->embargo < nextWakeup)
                            nextWakeup = item->embargo;
                        break;
                    }
                }
                quit = state->quit;
            }

            for (auto & item : incoming) {
                debug("starting %s of %s", item->request.verb(), item->request.uri);
                item->init();
                curl_multi_add_handle(curlm, item->req);
                item->active = true;
                items[item->req] = item;
            }
        }

        debug("download thread shutting down");
    }

    void workerThreadEntry()
    {
        try {
            workerThreadMain();
        } catch (nix::Interrupted & e) {
        } catch (std::exception & e) {
            printError("unexpected error in download thread: %s", e.what());
        }

        {
            auto state(state_.lock());
            while (!state->incoming.empty()) state->incoming.pop();
            state->quit = true;
        }
    }

    void enqueueItem(std::shared_ptr<DownloadItem> item)
    {
        if (item->request.data
            && !hasPrefix(item->request.uri, "http://")
            && !hasPrefix(item->request.uri, "https://"))
            throw nix::Error("uploading to '%s' is not supported", item->request.uri);

        {
            auto state(state_.lock());
            if (state->quit)
                throw nix::Error("cannot enqueue download request because the download thread is shutting down");
            state->incoming.push(item);
        }
        writeFull(wakeupPipe.writeSide.get(), " ");
    }

#ifdef ENABLE_S3
    std::tuple<std::string, std::string, Store::Params> parseS3Uri(std::string uri)
    {
        auto [path, params] = splitUriAndParams(uri);

        auto slash = path.find('/', 5); // 5 is the length of "s3://" prefix
            if (slash == std::string::npos)
                throw nix::Error("bad S3 URI '%s'", path);

        std::string bucketName(path, 5, slash - 5);
        std::string key(path, slash + 1);

        return {bucketName, key, params};
    }
#endif

    void enqueueDownload(const DownloadRequest & request,
        Callback<DownloadResult> callback) override
    {
        /* Ugly hack to support s3:// URIs. */
        if (hasPrefix(request.uri, "s3://")) {
            // FIXME: do this on a worker thread
            try {
#ifdef ENABLE_S3
                auto [bucketName, key, params] = parseS3Uri(request.uri);

                std::string profile = get(params, "profile").value_or("");
                std::string region = get(params, "region").value_or(Aws::Region::US_EAST_1);
                std::string scheme = get(params, "scheme").value_or("");
                std::string endpoint = get(params, "endpoint").value_or("");

                S3Helper s3Helper(profile, region, scheme, endpoint);

                // FIXME: implement ETag
                auto s3Res = s3Helper.getObject(bucketName, key);
                DownloadResult res;
                if (!s3Res.data)
                    throw DownloadError(NotFound, fmt("S3 object '%s' does not exist", request.uri));
                res.data = s3Res.data;
                callback(std::move(res));
#else
                throw nix::Error("cannot download '%s' because Nix is not built with S3 support", request.uri);
#endif
            } catch (...) { callback.rethrow(); }
            return;
        }

        enqueueItem(std::make_shared<DownloadItem>(*this, request, std::move(callback)));
    }
};

ref<Downloader> getDownloader()
{
    static ref<Downloader> downloader = makeDownloader();
    return downloader;
}

ref<Downloader> makeDownloader()
{
    return make_ref<CurlDownloader>();
}

std::future<DownloadResult> Downloader::enqueueDownload(const DownloadRequest & request)
{
    auto promise = std::make_shared<std::promise<DownloadResult>>();
    enqueueDownload(request,
        {[promise](std::future<DownloadResult> fut) {
            try {
                promise->set_value(fut.get());
            } catch (...) {
                promise->set_exception(std::current_exception());
            }
        }});
    return promise->get_future();
}

DownloadResult Downloader::download(const DownloadRequest & request)
{
    return enqueueDownload(request).get();
}

void Downloader::download(DownloadRequest && request, Sink & sink)
{
    /* Note: we can't call 'sink' via request.dataCallback, because
       that would cause the sink to execute on the downloader
       thread. If 'sink' is a coroutine, this will fail. Also, if the
       sink is expensive (e.g. one that does decompression and writing
       to the Nix store), it would stall the download thread too much.
       Therefore we use a buffer to communicate data between the
       download thread and the calling thread. */

    struct State {
        bool quit = false;
        std::exception_ptr exc;
        std::string data;
        std::condition_variable avail, request;
    };

    auto _state = std::make_shared<Sync<State>>();

    /* In case of an exception, wake up the download thread. FIXME:
       abort the download request. */
    Finally finally([&]() {
        auto state(_state->lock());
        state->quit = true;
        state->request.notify_one();
    });

    request.dataCallback = [_state](char * buf, size_t len) {

        auto state(_state->lock());

        if (state->quit) return;

        /* If the buffer is full, then go to sleep until the calling
           thread wakes us up (i.e. when it has removed data from the
           buffer). We don't wait forever to prevent stalling the
           download thread. (Hopefully sleeping will throttle the
           sender.) */
        if (state->data.size() > 1024 * 1024) {
            debug("download buffer is full; going to sleep");
            state.wait_for(state->request, std::chrono::seconds(10));
        }

        /* Append data to the buffer and wake up the calling
           thread. */
        state->data.append(buf, len);
        state->avail.notify_one();
    };

    enqueueDownload(request,
        {[_state](std::future<DownloadResult> fut) {
            auto state(_state->lock());
            state->quit = true;
            try {
                fut.get();
            } catch (...) {
                state->exc = std::current_exception();
            }
            state->avail.notify_one();
            state->request.notify_one();
        }});

    while (true) {
        checkInterrupt();

        std::string chunk;

        /* Grab data if available, otherwise wait for the download
           thread to wake us up. */
        {
            auto state(_state->lock());

            while (state->data.empty()) {

                if (state->quit) {
                    if (state->exc) std::rethrow_exception(state->exc);
                    return;
                }

                state.wait(state->avail);
            }

            chunk = std::move(state->data);

            state->request.notify_one();
        }

        /* Flush the data to the sink and wake up the download thread
           if it's blocked on a full buffer. We don't hold the state
           lock while doing this to prevent blocking the download
           thread if sink() takes a long time. */
        sink((unsigned char *) chunk.data(), chunk.size());
    }
}

CachedDownloadResult Downloader::downloadCached(
    ref<Store> store, const CachedDownloadRequest & request)
{
    auto url = resolveUri(request.uri);

    auto name = request.name;
    if (name == "") {
        auto p = url.rfind('/');
        if (p != string::npos) name = string(url, p + 1);
    }

    std::optional<StorePath> expectedStorePath;
    if (request.expectedHash) {
        expectedStorePath = store->makeFixedOutputPath(request.unpack, request.expectedHash, name);
        if (store->isValidPath(*expectedStorePath)) {
            CachedDownloadResult result;
<<<<<<< HEAD
            result.storePath = expectedStorePath;
            result.path = store->toRealPath(expectedStorePath);
            assert(!request.getLastModified); // FIXME
=======
            result.storePath = store->printStorePath(*expectedStorePath);
            result.path = store->toRealPath(result.storePath);
>>>>>>> f800d450
            return result;
        }
    }

    Path cacheDir = getCacheDir() + "/nix/tarballs";
    createDirs(cacheDir);

    string urlHash = hashString(htSHA256, name + std::string("\0"s) + url).to_string(Base32, false);

    Path dataFile = cacheDir + "/" + urlHash + ".info";
    Path fileLink = cacheDir + "/" + urlHash + "-file";

    PathLocks lock({fileLink}, fmt("waiting for lock on '%1%'...", fileLink));

    std::optional<StorePath> storePath;

    string expectedETag;

    bool skip = false;

    CachedDownloadResult result;

    if (pathExists(fileLink) && pathExists(dataFile)) {
        storePath = store->parseStorePath(readLink(fileLink));
        // FIXME
        store->addTempRoot(*storePath);
        if (store->isValidPath(*storePath)) {
            auto ss = tokenizeString<vector<string>>(readFile(dataFile), "\n");
            if (ss.size() >= 3 && ss[0] == url) {
                time_t lastChecked;
                if (string2Int(ss[2], lastChecked) && (uint64_t) lastChecked + request.ttl >= (uint64_t) time(0)) {
                    skip = true;
                    result.effectiveUri = request.uri;
                    result.etag = ss[1];
                } else if (!ss[1].empty()) {
                    debug(format("verifying previous ETag '%1%'") % ss[1]);
                    expectedETag = ss[1];
                }
            }
        } else
            storePath.reset();
    }

    if (!skip) {

        try {
            DownloadRequest request2(url);
            request2.expectedETag = expectedETag;
            auto res = download(request2);
            result.effectiveUri = res.effectiveUri;
            result.etag = res.etag;

            if (!res.cached) {
                StringSink sink;
                dumpString(*res.data, sink);
                Hash hash = hashString(request.expectedHash ? request.expectedHash.type : htSHA256, *res.data);
                ValidPathInfo info(store->makeFixedOutputPath(false, hash, name));
                info.narHash = hashString(htSHA256, *sink.s);
                info.narSize = sink.s->size();
                info.ca = makeFixedOutputCA(false, hash);
                store->addToStore(info, sink.s, NoRepair, NoCheckSigs);
                storePath = info.path.clone();
            }

            assert(storePath);
            replaceSymlink(store->printStorePath(*storePath), fileLink);

            writeFile(dataFile, url + "\n" + res.etag + "\n" + std::to_string(time(0)) + "\n");
        } catch (DownloadError & e) {
            if (!storePath) throw;
            warn("warning: %s; using cached result", e.msg());
            result.etag = expectedETag;
        }
    }

    if (request.unpack) {
        Path unpackedLink = cacheDir + "/" + ((std::string) storePath->to_string()) + "-unpacked";
        PathLocks lock2({unpackedLink}, fmt("waiting for lock on '%1%'...", unpackedLink));
        std::optional<StorePath> unpackedStorePath;
        if (pathExists(unpackedLink)) {
<<<<<<< HEAD
            unpackedStorePath = readLink(unpackedLink);
            store->addTempRoot(unpackedStorePath);
            if (!store->isValidPath(unpackedStorePath))
                unpackedStorePath = "";
            else
                result.lastModified = lstat(unpackedLink).st_mtime;
=======
            unpackedStorePath = store->parseStorePath(readLink(unpackedLink));
            // FIXME
            store->addTempRoot(*unpackedStorePath);
            if (!store->isValidPath(*unpackedStorePath))
                unpackedStorePath.reset();
>>>>>>> f800d450
        }
        if (!unpackedStorePath) {
            printInfo("unpacking '%s'...", url);
            Path tmpDir = createTempDir();
            AutoDelete autoDelete(tmpDir, true);
            unpackTarfile(store->toRealPath(store->printStorePath(*storePath)), tmpDir, std::string(baseNameOf(url)));
            auto members = readDirectory(tmpDir);
            if (members.size() != 1)
                throw nix::Error("tarball '%s' contains an unexpected number of top-level files", url);
            auto topDir = tmpDir + "/" + members.begin()->name;
            result.lastModified = lstat(topDir).st_mtime;
            unpackedStorePath = store->addToStore(name, topDir, true, htSHA256, defaultPathFilter, NoRepair);
        }
<<<<<<< HEAD
        // Store the last-modified date of the tarball in the symlink
        // mtime. This saves us from having to store it somewhere
        // else.
        replaceSymlink(unpackedStorePath, unpackedLink, result.lastModified);
        storePath = unpackedStorePath;
=======
        replaceSymlink(store->printStorePath(*unpackedStorePath), unpackedLink);
        storePath = std::move(*unpackedStorePath);
>>>>>>> f800d450
    }

    if (expectedStorePath && *storePath != *expectedStorePath) {
        unsigned int statusCode = 102;
        Hash gotHash = request.unpack
            ? hashPath(request.expectedHash.type, store->toRealPath(store->printStorePath(*storePath))).first
            : hashFile(request.expectedHash.type, store->toRealPath(store->printStorePath(*storePath)));
        throw nix::Error(statusCode, "hash mismatch in file downloaded from '%s':\n  wanted: %s\n  got:    %s",
            url, request.expectedHash.to_string(), gotHash.to_string());
    }

<<<<<<< HEAD
    if (request.gcRoot)
        store->addIndirectRoot(fileLink);

    result.storePath = storePath;
    result.path = store->toRealPath(storePath);
=======
    result.storePath = store->printStorePath(*storePath);
    result.path = store->toRealPath(result.storePath);
>>>>>>> f800d450
    return result;
}


bool isUri(const string & s)
{
    if (s.compare(0, 8, "channel:") == 0) return true;
    size_t pos = s.find("://");
    if (pos == string::npos) return false;
    string scheme(s, 0, pos);
    return scheme == "http" || scheme == "https" || scheme == "file" || scheme == "channel" || scheme == "git" || scheme == "s3" || scheme == "ssh";
}


}<|MERGE_RESOLUTION|>--- conflicted
+++ resolved
@@ -816,14 +816,9 @@
         expectedStorePath = store->makeFixedOutputPath(request.unpack, request.expectedHash, name);
         if (store->isValidPath(*expectedStorePath)) {
             CachedDownloadResult result;
-<<<<<<< HEAD
-            result.storePath = expectedStorePath;
-            result.path = store->toRealPath(expectedStorePath);
-            assert(!request.getLastModified); // FIXME
-=======
             result.storePath = store->printStorePath(*expectedStorePath);
             result.path = store->toRealPath(result.storePath);
->>>>>>> f800d450
+            assert(!request.getLastModified); // FIXME
             return result;
         }
     }
@@ -904,20 +899,12 @@
         PathLocks lock2({unpackedLink}, fmt("waiting for lock on '%1%'...", unpackedLink));
         std::optional<StorePath> unpackedStorePath;
         if (pathExists(unpackedLink)) {
-<<<<<<< HEAD
-            unpackedStorePath = readLink(unpackedLink);
-            store->addTempRoot(unpackedStorePath);
-            if (!store->isValidPath(unpackedStorePath))
-                unpackedStorePath = "";
-            else
-                result.lastModified = lstat(unpackedLink).st_mtime;
-=======
             unpackedStorePath = store->parseStorePath(readLink(unpackedLink));
-            // FIXME
             store->addTempRoot(*unpackedStorePath);
             if (!store->isValidPath(*unpackedStorePath))
                 unpackedStorePath.reset();
->>>>>>> f800d450
+            else
+                result.lastModified = lstat(unpackedLink).st_mtime;
         }
         if (!unpackedStorePath) {
             printInfo("unpacking '%s'...", url);
@@ -931,16 +918,11 @@
             result.lastModified = lstat(topDir).st_mtime;
             unpackedStorePath = store->addToStore(name, topDir, true, htSHA256, defaultPathFilter, NoRepair);
         }
-<<<<<<< HEAD
         // Store the last-modified date of the tarball in the symlink
         // mtime. This saves us from having to store it somewhere
         // else.
-        replaceSymlink(unpackedStorePath, unpackedLink, result.lastModified);
-        storePath = unpackedStorePath;
-=======
-        replaceSymlink(store->printStorePath(*unpackedStorePath), unpackedLink);
+        replaceSymlink(store->printStorePath(*unpackedStorePath), unpackedLink, result.lastModified);
         storePath = std::move(*unpackedStorePath);
->>>>>>> f800d450
     }
 
     if (expectedStorePath && *storePath != *expectedStorePath) {
@@ -952,16 +934,11 @@
             url, request.expectedHash.to_string(), gotHash.to_string());
     }
 
-<<<<<<< HEAD
     if (request.gcRoot)
         store->addIndirectRoot(fileLink);
 
-    result.storePath = storePath;
-    result.path = store->toRealPath(storePath);
-=======
     result.storePath = store->printStorePath(*storePath);
     result.path = store->toRealPath(result.storePath);
->>>>>>> f800d450
     return result;
 }
 
