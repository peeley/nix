#pragma once

#include "types.hh"
#include "config.hh"
#include "util.hh"

#include <map>
#include <limits>

#include <sys/types.h>

namespace nix {

typedef enum { smEnabled, smRelaxed, smDisabled } SandboxMode;

struct MaxBuildJobsSetting : public BaseSetting<unsigned int>
{
    MaxBuildJobsSetting(Config * options,
        unsigned int def,
        const std::string & name,
        const std::string & description,
        const std::set<std::string> & aliases = {})
        : BaseSetting<unsigned int>(def, name, description, aliases)
    {
        options->addSetting(this);
    }

    void set(const std::string & str) override;
};

class Settings : public Config {

    unsigned int getDefaultCores();

    StringSet getDefaultSystemFeatures();

    bool isWSL1();

public:

    Settings();

    Path nixPrefix;

    /* The directory where we store sources and derived files. */
    Path nixStore;

    Path nixDataDir; /* !!! fix */

    /* The directory where we log various operations. */
    Path nixLogDir;

    /* The directory where state is stored. */
    Path nixStateDir;

    /* The directory where system configuration files are stored. */
    Path nixConfDir;

    /* A list of user configuration files to load. */
    std::vector<Path> nixUserConfFiles;

    /* The directory where internal helper programs are stored. */
    Path nixLibexecDir;

    /* The directory where the main programs are stored. */
    Path nixBinDir;

    /* The directory where the man pages are stored. */
    Path nixManDir;

    /* File name of the socket the daemon listens to.  */
    Path nixDaemonSocketFile;

    Setting<std::string> storeUri{this, getEnv("NIX_REMOTE").value_or("auto"), "store",
        "The default Nix store to use."};

    Setting<bool> keepFailed{this, false, "keep-failed",
        "Whether to keep temporary directories of failed builds."};

    Setting<bool> keepGoing{this, false, "keep-going",
        "Whether to keep building derivations when another build fails."};

    Setting<bool> tryFallback{this, false, "fallback",
        "Whether to fall back to building when substitution fails.",
        {"build-fallback"}};

    /* Whether to show build log output in real time. */
    bool verboseBuild = true;

    Setting<size_t> logLines{this, 10, "log-lines",
        "If verbose-build is false, the number of lines of the tail of "
        "the log to show if a build fails."};

    MaxBuildJobsSetting maxBuildJobs{this, 1, "max-jobs",
        "Maximum number of parallel build jobs. \"auto\" means use number of cores.",
        {"build-max-jobs"}};

    Setting<unsigned int> buildCores{this, getDefaultCores(), "cores",
        "Number of CPU cores to utilize in parallel within a build, "
        "i.e. by passing this number to Make via '-j'. 0 means that the "
        "number of actual CPU cores on the local host ought to be "
        "auto-detected.", {"build-cores"}};

    /* Read-only mode.  Don't copy stuff to the store, don't change
       the database. */
    bool readOnlyMode = false;

    Setting<std::string> thisSystem{this, SYSTEM, "system",
        "The canonical Nix system name."};

    Setting<time_t> maxSilentTime{this, 0, "max-silent-time",
        "The maximum time in seconds that a builer can go without "
        "producing any output on stdout/stderr before it is killed. "
        "0 means infinity.",
        {"build-max-silent-time"}};

    Setting<time_t> buildTimeout{this, 0, "timeout",
        "The maximum duration in seconds that a builder can run. "
        "0 means infinity.", {"build-timeout"}};

    PathSetting buildHook{this, true, nixLibexecDir + "/nix/build-remote", "build-hook",
        "The path of the helper program that executes builds to remote machines."};

    Setting<std::string> builders{this, "@" + nixConfDir + "/machines", "builders",
        "A semicolon-separated list of build machines, in the format of nix.machines."};

    Setting<bool> buildersUseSubstitutes{this, false, "builders-use-substitutes",
        "Whether build machines should use their own substitutes for obtaining "
        "build dependencies if possible, rather than waiting for this host to "
        "upload them."};

    Setting<off_t> reservedSize{this, 8 * 1024 * 1024, "gc-reserved-space",
        "Amount of reserved disk space for the garbage collector."};

    Setting<bool> fsyncMetadata{this, true, "fsync-metadata",
        "Whether SQLite should use fsync()."};

    Setting<bool> useSQLiteWAL{this, !isWSL1(), "use-sqlite-wal",
        "Whether SQLite should use WAL mode."};

    Setting<bool> syncBeforeRegistering{this, false, "sync-before-registering",
        "Whether to call sync() before registering a path as valid."};

    Setting<bool> useSubstitutes{this, true, "substitute",
        "Whether to use substitutes.",
        {"build-use-substitutes"}};

    Setting<std::string> buildUsersGroup{this, "", "build-users-group",
        "The Unix group that contains the build users."};

    Setting<bool> impersonateLinux26{this, false, "impersonate-linux-26",
        "Whether to impersonate a Linux 2.6 machine on newer kernels.",
        {"build-impersonate-linux-26"}};

    Setting<bool> keepLog{this, true, "keep-build-log",
        "Whether to store build logs.",
        {"build-keep-log"}};

    Setting<bool> compressLog{this, true, "compress-build-log",
        "Whether to compress logs.",
        {"build-compress-log"}};

    Setting<unsigned long> maxLogSize{this, 0, "max-build-log-size",
        "Maximum number of bytes a builder can write to stdout/stderr "
        "before being killed (0 means no limit).",
        {"build-max-log-size"}};

    /* When buildRepeat > 0 and verboseBuild == true, whether to print
       repeated builds (i.e. builds other than the first one) to
       stderr. Hack to prevent Hydra logs from being polluted. */
    bool printRepeatedBuilds = true;

    Setting<unsigned int> pollInterval{this, 5, "build-poll-interval",
        "How often (in seconds) to poll for locks."};

    Setting<bool> checkRootReachability{this, false, "gc-check-reachability",
        "Whether to check if new GC roots can in fact be found by the "
        "garbage collector."};

    Setting<bool> gcKeepOutputs{this, false, "keep-outputs",
        "Whether the garbage collector should keep outputs of live derivations.",
        {"gc-keep-outputs"}};

    Setting<bool> gcKeepDerivations{this, true, "keep-derivations",
        "Whether the garbage collector should keep derivers of live paths.",
        {"gc-keep-derivations"}};

    Setting<bool> autoOptimiseStore{this, false, "auto-optimise-store",
        "Whether to automatically replace files with identical contents with hard links."};

    Setting<bool> envKeepDerivations{this, false, "keep-env-derivations",
        "Whether to add derivations as a dependency of user environments "
        "(to prevent them from being GCed).",
        {"env-keep-derivations"}};

    /* Whether to lock the Nix client and worker to the same CPU. */
    bool lockCPU;

    Setting<SandboxMode> sandboxMode{this,
        #if __linux__
          smEnabled
        #else
          smDisabled
        #endif
        , "sandbox",
        "Whether to enable sandboxed builds. Can be \"true\", \"false\" or \"relaxed\".",
        {"build-use-chroot", "build-use-sandbox"}};

    Setting<PathSet> sandboxPaths{this, {}, "sandbox-paths",
        "The paths to make available inside the build sandbox.",
        {"build-chroot-dirs", "build-sandbox-paths"}};

    Setting<bool> sandboxFallback{this, true, "sandbox-fallback",
        "Whether to disable sandboxing when the kernel doesn't allow it."};

    Setting<PathSet> extraSandboxPaths{this, {}, "extra-sandbox-paths",
        "Additional paths to make available inside the build sandbox.",
        {"build-extra-chroot-dirs", "build-extra-sandbox-paths"}};

    Setting<size_t> buildRepeat{this, 0, "repeat",
        "The number of times to repeat a build in order to verify determinism.",
        {"build-repeat"}};

#if __linux__
    Setting<std::string> sandboxShmSize{this, "50%", "sandbox-dev-shm-size",
        "The size of /dev/shm in the build sandbox."};

    Setting<Path> sandboxBuildDir{this, "/build", "sandbox-build-dir",
        "The build directory inside the sandbox."};
#endif

    Setting<PathSet> allowedImpureHostPrefixes{this, {}, "allowed-impure-host-deps",
        "Which prefixes to allow derivations to ask for access to (primarily for Darwin)."};

#if __APPLE__
    Setting<bool> darwinLogSandboxViolations{this, false, "darwin-log-sandbox-violations",
        "Whether to log Darwin sandbox access violations to the system log."};
#endif

    Setting<bool> runDiffHook{this, false, "run-diff-hook",
        "Whether to run the program specified by the diff-hook setting "
        "repeated builds produce a different result. Typically used to "
        "plug in diffoscope."};

    PathSetting diffHook{this, true, "", "diff-hook",
        "A program that prints out the differences between the two paths "
        "specified on its command line."};

    Setting<bool> enforceDeterminism{this, true, "enforce-determinism",
        "Whether to fail if repeated builds produce different output."};

    Setting<Strings> trustedPublicKeys{this,
        {"cache.nixos.org-1:6NCHdD59X431o0gWypbMrAURkbJ16ZPMQFGspcDShjY="},
        "trusted-public-keys",
        "Trusted public keys for secure substitution.",
        {"binary-cache-public-keys"}};

    Setting<Strings> secretKeyFiles{this, {}, "secret-key-files",
        "Secret keys with which to sign local builds."};

    Setting<unsigned int> tarballTtl{this, 60 * 60, "tarball-ttl",
        "How long downloaded files are considered up-to-date."};

    Setting<bool> requireSigs{this, true, "require-sigs",
        "Whether to check that any non-content-addressed path added to the "
        "Nix store has a valid signature (that is, one signed using a key "
        "listed in 'trusted-public-keys'."};

    Setting<StringSet> extraPlatforms{this,
        std::string{SYSTEM} == "x86_64-linux" && !isWSL1() ? StringSet{"i686-linux"} : StringSet{},
        "extra-platforms",
        "Additional platforms that can be built on the local system. "
        "These may be supported natively (e.g. armv7 on some aarch64 CPUs "
        "or using hacks like qemu-user."};

    Setting<StringSet> systemFeatures{this, getDefaultSystemFeatures(),
        "system-features",
        "Optional features that this system implements (like \"kvm\")."};

    Setting<Strings> substituters{this,
        nixStore == "/nix/store" ? Strings{"https://cache.nixos.org/"} : Strings(),
        "substituters",
        "The URIs of substituters (such as https://cache.nixos.org/).",
        {"binary-caches"}};

    // FIXME: provide a way to add to option values.
    Setting<Strings> extraSubstituters{this, {}, "extra-substituters",
        "Additional URIs of substituters.",
        {"extra-binary-caches"}};

    Setting<StringSet> trustedSubstituters{this, {}, "trusted-substituters",
        "Disabled substituters that may be enabled via the substituters option by untrusted users.",
        {"trusted-binary-caches"}};

    Setting<Strings> trustedUsers{this, {"root"}, "trusted-users",
        "Which users or groups are trusted to ask the daemon to do unsafe things."};

    Setting<unsigned int> ttlNegativeNarInfoCache{this, 3600, "narinfo-cache-negative-ttl",
        "The TTL in seconds for negative lookups in the disk cache i.e binary cache lookups that "
        "return an invalid path result"};

    Setting<unsigned int> ttlPositiveNarInfoCache{this, 30 * 24 * 3600, "narinfo-cache-positive-ttl",
        "The TTL in seconds for positive lookups in the disk cache i.e binary cache lookups that "
        "return a valid path result."};

    /* ?Who we trust to use the daemon in safe ways */
    Setting<Strings> allowedUsers{this, {"*"}, "allowed-users",
        "Which users or groups are allowed to connect to the daemon."};

    Setting<bool> printMissing{this, true, "print-missing",
        "Whether to print what paths need to be built or downloaded."};

    Setting<std::string> preBuildHook{this, "",
        "pre-build-hook",
        "A program to run just before a build to set derivation-specific build settings."};

    Setting<std::string> postBuildHook{this, "", "post-build-hook",
        "A program to run just after each successful build."};

    Setting<std::string> netrcFile{this, fmt("%s/%s", nixConfDir, "netrc"), "netrc-file",
        "Path to the netrc file used to obtain usernames/passwords for downloads."};

    /* Path to the SSL CA file used */
    Path caFile;

#if __linux__
    Setting<bool> filterSyscalls{this, true, "filter-syscalls",
            "Whether to prevent certain dangerous system calls, such as "
            "creation of setuid/setgid files or adding ACLs or extended "
            "attributes. Only disable this if you're aware of the "
            "security implications."};

    Setting<bool> allowNewPrivileges{this, false, "allow-new-privileges",
        "Whether builders can acquire new privileges by calling programs with "
        "setuid/setgid bits or with file capabilities."};
#endif

    Setting<Strings> hashedMirrors{this, {"http://tarballs.nixos.org/"}, "hashed-mirrors",
        "A list of servers used by builtins.fetchurl to fetch files by hash."};

    Setting<uint64_t> minFree{this, 0, "min-free",
        "Automatically run the garbage collector when free disk space drops below the specified amount."};

    Setting<uint64_t> maxFree{this, std::numeric_limits<uint64_t>::max(), "max-free",
        "Stop deleting garbage when free disk space is above the specified amount."};

    Setting<uint64_t> minFreeCheckInterval{this, 5, "min-free-check-interval",
        "Number of seconds between checking free disk space."};

    Setting<Paths> pluginFiles{this, {}, "plugin-files",
        "Plugins to dynamically load at nix initialization time."};

    Setting<std::string> githubAccessToken{this, "", "github-access-token",
        "GitHub access token to get access to GitHub data through the GitHub API for github:<..> flakes."};

    Setting<Strings> experimentalFeatures{this, {}, "experimental-features",
        "Experimental Nix features to enable."};

    bool isExperimentalFeatureEnabled(const std::string & name);

    void requireExperimentalFeature(const std::string & name);

    Setting<bool> allowDirty{this, true, "allow-dirty",
        "Whether to allow dirty Git/Mercurial trees."};

    Setting<bool> warnDirty{this, true, "warn-dirty",
        "Whether to warn about dirty Git/Mercurial trees."};

<<<<<<< HEAD
    Setting<std::string> flakeRegistry{this, "https://github.com/NixOS/flake-registry/raw/master/flake-registry.json", "flake-registry",
        "Path or URI of the global flake registry."};
=======
    Setting<size_t> narBufferSize{this, 32 * 1024 * 1024, "nar-buffer-size",
        "Maximum size of NARs before spilling them to disk."};
>>>>>>> 926c3a66
};


// FIXME: don't use a global variable.
extern Settings settings;

/* This should be called after settings are initialized, but before
   anything else */
void initPlugins();

void loadConfFile();

// Used by the Settings constructor
std::vector<Path> getUserConfigFiles();

extern const string nixVersion;

}<|MERGE_RESOLUTION|>--- conflicted
+++ resolved
@@ -366,13 +366,11 @@
     Setting<bool> warnDirty{this, true, "warn-dirty",
         "Whether to warn about dirty Git/Mercurial trees."};
 
-<<<<<<< HEAD
+    Setting<size_t> narBufferSize{this, 32 * 1024 * 1024, "nar-buffer-size",
+        "Maximum size of NARs before spilling them to disk."};
+
     Setting<std::string> flakeRegistry{this, "https://github.com/NixOS/flake-registry/raw/master/flake-registry.json", "flake-registry",
         "Path or URI of the global flake registry."};
-=======
-    Setting<size_t> narBufferSize{this, 32 * 1024 * 1024, "nar-buffer-size",
-        "Maximum size of NARs before spilling them to disk."};
->>>>>>> 926c3a66
 };
 
 
