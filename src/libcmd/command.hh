--- conflicted
+++ resolved
@@ -274,11 +274,6 @@
 
 
 void runRepl(
-<<<<<<< HEAD
-    ref<EvalState> evalState,
-    // EvalState & evalState,
-=======
     EvalState &evalState,
->>>>>>> 34ffaa9f
     const ValMap & extraEnv);
 }