--- conflicted
+++ resolved
@@ -78,17 +78,7 @@
                 },
                 narHash,
             };
-<<<<<<< HEAD
-            info.narSize = sink.s->size();
-=======
-            info.references = std::move(references);
-            if (hasSelfReference) info.references.insert(info.path);
             info.narSize = sink.s.size();
-            info.ca = FixedOutputHash {
-                .method = FileIngestionMethod::Recursive,
-                .hash = info.narHash,
-            };
->>>>>>> 4d981439
 
             if (!json)
                 notice("rewrote '%s' to '%s'", pathS, store->printStorePath(info.path));
