#include "eval.hh"
#include "command.hh"
#include "common-args.hh"
#include "shared.hh"
#include "store-api.hh"
#include "local-fs-store.hh"

#include <nlohmann/json.hpp>

using namespace nix;

struct CmdBuild : InstallablesCommand, MixDryRun, MixJSON, MixProfile
{
    Path outLink = "result";
    BuildMode buildMode = bmNormal;

    CmdBuild()
    {
        addFlag({
            .longName = "out-link",
            .shortName = 'o',
            .description = "Use *path* as prefix for the symlinks to the build results. It defaults to `result`.",
            .labels = {"path"},
            .handler = {&outLink},
            .completer = completePath
        });

        addFlag({
            .longName = "no-link",
            .description = "Do not create symlinks to the build results.",
            .handler = {&outLink, Path("")},
        });

        addFlag({
            .longName = "rebuild",
            .description = "Rebuild an already built package and compare the result to the existing store paths.",
            .handler = {&buildMode, bmCheck},
        });
    }

    std::string description() override
    {
        return "build a derivation or fetch a store path";
    }

    std::string doc() override
    {
        return
          #include "build.md"
          ;
    }

    void run(ref<Store> store) override
    {
        auto buildables = build(
            getEvalStore(), store,
            dryRun ? Realise::Derivation : Realise::Outputs,
            installables, buildMode);

        if (json) logger->cout("%s", derivedPathsWithHintsToJSON(buildables, store).dump());

        if (dryRun) return;

        PathSet symlinks;

        if (outLink != "")
            if (auto store2 = store.dynamic_pointer_cast<LocalFSStore>())
                for (const auto & [_i, buildable] : enumerate(buildables)) {
                    auto i = _i;
                    std::visit(overloaded {
                        [&](const BuiltPath::Opaque & bo) {
                            std::string symlink = outLink;
                            if (i) symlink += fmt("-%d", i);
                            symlink = absPath(symlink);
                            store2->addPermRoot(bo.path, symlink);
                            symlinks.insert(symlink);
                        },
                        [&](const BuiltPath::Built & bfd) {
                            for (auto & output : bfd.outputs) {
                                std::string symlink = outLink;
                                if (i) symlink += fmt("-%d", i);
                                if (output.first != "out") symlink += fmt("-%s", output.first);
                                symlink = absPath(symlink);
                                store2->addPermRoot(output.second, symlink);
                                symlinks.insert(symlink);
                            }
                        },
                    }, buildable.raw());
                }

        updateProfile(buildables);
<<<<<<< HEAD

        if (json)
            logger->cout("%s", buildablesToJSON(buildables, store).dump());
        else
            notice(
                ANSI_GREEN "Build succeeded." ANSI_NORMAL
                " The result is available through the symlink " ANSI_BOLD "%s" ANSI_NORMAL ".",
                showPaths(symlinks));
=======
>>>>>>> 133905b3
    }
};

static auto rCmdBuild = registerCommand<CmdBuild>("build");<|MERGE_RESOLUTION|>--- conflicted
+++ resolved
@@ -89,17 +89,12 @@
                 }
 
         updateProfile(buildables);
-<<<<<<< HEAD
 
-        if (json)
-            logger->cout("%s", buildablesToJSON(buildables, store).dump());
-        else
+        if (!json)
             notice(
                 ANSI_GREEN "Build succeeded." ANSI_NORMAL
                 " The result is available through the symlink " ANSI_BOLD "%s" ANSI_NORMAL ".",
                 showPaths(symlinks));
-=======
->>>>>>> 133905b3
     }
 };
 
